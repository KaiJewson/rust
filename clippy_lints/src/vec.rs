--- conflicted
+++ resolved
@@ -185,11 +185,7 @@
                     if args.len() as u64 * size_of(cx, last) > self.too_large_for_stack {
                         return;
                     }
-<<<<<<< HEAD
-                    let span = args[0].span.to(last.span);
-=======
                     let span = args[0].span.source_callsite().to(last.span.source_callsite());
->>>>>>> bafde543
                     let args = snippet_with_applicability(cx, span, "..", &mut applicability);
 
                     match suggest_slice {
