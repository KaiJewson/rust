// This file was generated by `cargo dev update_lints`.
// Use that command to update this file and do not edit by hand.
// Manual edits will be overwritten.

store.register_group(true, "clippy::all", Some("clippy_all"), vec![
    LintId::of(absurd_extreme_comparisons::ABSURD_EXTREME_COMPARISONS),
    LintId::of(approx_const::APPROX_CONSTANT),
    LintId::of(assertions_on_constants::ASSERTIONS_ON_CONSTANTS),
    LintId::of(assign_ops::ASSIGN_OP_PATTERN),
    LintId::of(assign_ops::MISREFACTORED_ASSIGN_OP),
    LintId::of(async_yields_async::ASYNC_YIELDS_ASYNC),
    LintId::of(attrs::BLANKET_CLIPPY_RESTRICTION_LINTS),
    LintId::of(attrs::DEPRECATED_CFG_ATTR),
    LintId::of(attrs::DEPRECATED_SEMVER),
    LintId::of(attrs::MISMATCHED_TARGET_OS),
    LintId::of(attrs::USELESS_ATTRIBUTE),
    LintId::of(await_holding_invalid::AWAIT_HOLDING_INVALID_TYPE),
    LintId::of(await_holding_invalid::AWAIT_HOLDING_LOCK),
    LintId::of(await_holding_invalid::AWAIT_HOLDING_REFCELL_REF),
    LintId::of(bit_mask::BAD_BIT_MASK),
    LintId::of(bit_mask::INEFFECTIVE_BIT_MASK),
    LintId::of(blacklisted_name::BLACKLISTED_NAME),
    LintId::of(blocks_in_if_conditions::BLOCKS_IN_IF_CONDITIONS),
    LintId::of(bool_assert_comparison::BOOL_ASSERT_COMPARISON),
    LintId::of(booleans::LOGIC_BUG),
    LintId::of(booleans::NONMINIMAL_BOOL),
<<<<<<< HEAD
=======
    LintId::of(bytes_count_to_len::BYTES_COUNT_TO_LEN),
>>>>>>> c7a705a8
    LintId::of(casts::CAST_ABS_TO_UNSIGNED),
    LintId::of(casts::CAST_ENUM_CONSTRUCTOR),
    LintId::of(casts::CAST_ENUM_TRUNCATION),
    LintId::of(casts::CAST_REF_TO_MUT),
    LintId::of(casts::CAST_SLICE_DIFFERENT_SIZES),
    LintId::of(casts::CHAR_LIT_AS_U8),
    LintId::of(casts::FN_TO_NUMERIC_CAST),
    LintId::of(casts::FN_TO_NUMERIC_CAST_WITH_TRUNCATION),
    LintId::of(casts::UNNECESSARY_CAST),
    LintId::of(collapsible_if::COLLAPSIBLE_ELSE_IF),
    LintId::of(collapsible_if::COLLAPSIBLE_IF),
    LintId::of(collapsible_match::COLLAPSIBLE_MATCH),
    LintId::of(comparison_chain::COMPARISON_CHAIN),
    LintId::of(copies::IFS_SAME_COND),
    LintId::of(copies::IF_SAME_THEN_ELSE),
    LintId::of(crate_in_macro_def::CRATE_IN_MACRO_DEF),
    LintId::of(default::FIELD_REASSIGN_WITH_DEFAULT),
    LintId::of(dereference::NEEDLESS_BORROW),
    LintId::of(derivable_impls::DERIVABLE_IMPLS),
    LintId::of(derive::DERIVE_HASH_XOR_EQ),
    LintId::of(derive::DERIVE_ORD_XOR_PARTIAL_ORD),
    LintId::of(disallowed_methods::DISALLOWED_METHODS),
    LintId::of(disallowed_types::DISALLOWED_TYPES),
    LintId::of(doc::MISSING_SAFETY_DOC),
    LintId::of(doc::NEEDLESS_DOCTEST_MAIN),
    LintId::of(double_comparison::DOUBLE_COMPARISONS),
    LintId::of(double_parens::DOUBLE_PARENS),
    LintId::of(drop_forget_ref::DROP_COPY),
    LintId::of(drop_forget_ref::DROP_NON_DROP),
    LintId::of(drop_forget_ref::DROP_REF),
    LintId::of(drop_forget_ref::FORGET_COPY),
    LintId::of(drop_forget_ref::FORGET_NON_DROP),
    LintId::of(drop_forget_ref::FORGET_REF),
    LintId::of(drop_forget_ref::UNDROPPED_MANUALLY_DROPS),
    LintId::of(duration_subsec::DURATION_SUBSEC),
    LintId::of(entry::MAP_ENTRY),
    LintId::of(enum_clike::ENUM_CLIKE_UNPORTABLE_VARIANT),
    LintId::of(enum_variants::ENUM_VARIANT_NAMES),
    LintId::of(enum_variants::MODULE_INCEPTION),
    LintId::of(eq_op::EQ_OP),
    LintId::of(eq_op::OP_REF),
    LintId::of(erasing_op::ERASING_OP),
    LintId::of(escape::BOXED_LOCAL),
    LintId::of(eta_reduction::REDUNDANT_CLOSURE),
    LintId::of(eval_order_dependence::DIVERGING_SUB_EXPRESSION),
    LintId::of(eval_order_dependence::EVAL_ORDER_DEPENDENCE),
    LintId::of(explicit_write::EXPLICIT_WRITE),
    LintId::of(float_equality_without_abs::FLOAT_EQUALITY_WITHOUT_ABS),
    LintId::of(float_literal::EXCESSIVE_PRECISION),
    LintId::of(format::USELESS_FORMAT),
    LintId::of(format_args::FORMAT_IN_FORMAT_ARGS),
    LintId::of(format_args::TO_STRING_IN_FORMAT_ARGS),
    LintId::of(format_impl::PRINT_IN_FORMAT_IMPL),
    LintId::of(format_impl::RECURSIVE_FORMAT_IMPL),
    LintId::of(format_push_string::FORMAT_PUSH_STRING),
    LintId::of(formatting::POSSIBLE_MISSING_COMMA),
    LintId::of(formatting::SUSPICIOUS_ASSIGNMENT_FORMATTING),
    LintId::of(formatting::SUSPICIOUS_ELSE_FORMATTING),
    LintId::of(formatting::SUSPICIOUS_UNARY_OP_FORMATTING),
    LintId::of(from_over_into::FROM_OVER_INTO),
    LintId::of(from_str_radix_10::FROM_STR_RADIX_10),
    LintId::of(functions::DOUBLE_MUST_USE),
    LintId::of(functions::MUST_USE_UNIT),
    LintId::of(functions::NOT_UNSAFE_PTR_ARG_DEREF),
    LintId::of(functions::RESULT_UNIT_ERR),
    LintId::of(functions::TOO_MANY_ARGUMENTS),
    LintId::of(get_last_with_len::GET_LAST_WITH_LEN),
    LintId::of(identity_op::IDENTITY_OP),
    LintId::of(if_let_mutex::IF_LET_MUTEX),
    LintId::of(indexing_slicing::OUT_OF_BOUNDS_INDEXING),
    LintId::of(infinite_iter::INFINITE_ITER),
    LintId::of(inherent_to_string::INHERENT_TO_STRING),
    LintId::of(inherent_to_string::INHERENT_TO_STRING_SHADOW_DISPLAY),
    LintId::of(init_numbered_fields::INIT_NUMBERED_FIELDS),
    LintId::of(inline_fn_without_body::INLINE_FN_WITHOUT_BODY),
    LintId::of(int_plus_one::INT_PLUS_ONE),
    LintId::of(large_const_arrays::LARGE_CONST_ARRAYS),
    LintId::of(large_enum_variant::LARGE_ENUM_VARIANT),
    LintId::of(len_zero::COMPARISON_TO_EMPTY),
    LintId::of(len_zero::LEN_WITHOUT_IS_EMPTY),
    LintId::of(len_zero::LEN_ZERO),
    LintId::of(let_underscore::LET_UNDERSCORE_LOCK),
    LintId::of(lifetimes::EXTRA_UNUSED_LIFETIMES),
    LintId::of(lifetimes::NEEDLESS_LIFETIMES),
    LintId::of(literal_representation::INCONSISTENT_DIGIT_GROUPING),
    LintId::of(literal_representation::MISTYPED_LITERAL_SUFFIXES),
    LintId::of(literal_representation::UNUSUAL_BYTE_GROUPINGS),
    LintId::of(loops::EMPTY_LOOP),
    LintId::of(loops::EXPLICIT_COUNTER_LOOP),
    LintId::of(loops::FOR_KV_MAP),
    LintId::of(loops::FOR_LOOPS_OVER_FALLIBLES),
    LintId::of(loops::ITER_NEXT_LOOP),
    LintId::of(loops::MANUAL_FLATTEN),
    LintId::of(loops::MANUAL_MEMCPY),
    LintId::of(loops::MISSING_SPIN_LOOP),
    LintId::of(loops::MUT_RANGE_BOUND),
    LintId::of(loops::NEEDLESS_COLLECT),
    LintId::of(loops::NEEDLESS_RANGE_LOOP),
    LintId::of(loops::NEVER_LOOP),
    LintId::of(loops::SAME_ITEM_PUSH),
    LintId::of(loops::SINGLE_ELEMENT_LOOP),
    LintId::of(loops::WHILE_IMMUTABLE_CONDITION),
    LintId::of(loops::WHILE_LET_LOOP),
    LintId::of(loops::WHILE_LET_ON_ITERATOR),
    LintId::of(main_recursion::MAIN_RECURSION),
    LintId::of(manual_async_fn::MANUAL_ASYNC_FN),
    LintId::of(manual_bits::MANUAL_BITS),
    LintId::of(manual_map::MANUAL_MAP),
    LintId::of(manual_non_exhaustive::MANUAL_NON_EXHAUSTIVE),
    LintId::of(manual_strip::MANUAL_STRIP),
    LintId::of(manual_unwrap_or::MANUAL_UNWRAP_OR),
    LintId::of(map_clone::MAP_CLONE),
    LintId::of(map_unit_fn::OPTION_MAP_UNIT_FN),
    LintId::of(map_unit_fn::RESULT_MAP_UNIT_FN),
    LintId::of(match_result_ok::MATCH_RESULT_OK),
    LintId::of(match_str_case_mismatch::MATCH_STR_CASE_MISMATCH),
    LintId::of(matches::INFALLIBLE_DESTRUCTURING_MATCH),
    LintId::of(matches::MATCH_AS_REF),
    LintId::of(matches::MATCH_LIKE_MATCHES_MACRO),
    LintId::of(matches::MATCH_OVERLAPPING_ARM),
    LintId::of(matches::MATCH_REF_PATS),
    LintId::of(matches::MATCH_SINGLE_BINDING),
    LintId::of(matches::NEEDLESS_MATCH),
    LintId::of(matches::REDUNDANT_PATTERN_MATCHING),
    LintId::of(matches::SINGLE_MATCH),
    LintId::of(matches::WILDCARD_IN_OR_PATTERNS),
    LintId::of(mem_replace::MEM_REPLACE_OPTION_WITH_NONE),
    LintId::of(mem_replace::MEM_REPLACE_WITH_DEFAULT),
    LintId::of(mem_replace::MEM_REPLACE_WITH_UNINIT),
    LintId::of(methods::BIND_INSTEAD_OF_MAP),
    LintId::of(methods::BYTES_NTH),
    LintId::of(methods::CHARS_LAST_CMP),
    LintId::of(methods::CHARS_NEXT_CMP),
    LintId::of(methods::CLONE_DOUBLE_REF),
    LintId::of(methods::CLONE_ON_COPY),
    LintId::of(methods::ERR_EXPECT),
    LintId::of(methods::EXPECT_FUN_CALL),
    LintId::of(methods::EXTEND_WITH_DRAIN),
    LintId::of(methods::FILTER_MAP_IDENTITY),
    LintId::of(methods::FILTER_NEXT),
    LintId::of(methods::FLAT_MAP_IDENTITY),
    LintId::of(methods::INSPECT_FOR_EACH),
    LintId::of(methods::INTO_ITER_ON_REF),
    LintId::of(methods::IS_DIGIT_ASCII_RADIX),
    LintId::of(methods::ITERATOR_STEP_BY_ZERO),
    LintId::of(methods::ITER_CLONED_COLLECT),
    LintId::of(methods::ITER_COUNT),
    LintId::of(methods::ITER_NEXT_SLICE),
    LintId::of(methods::ITER_NTH),
    LintId::of(methods::ITER_NTH_ZERO),
    LintId::of(methods::ITER_OVEREAGER_CLONED),
    LintId::of(methods::ITER_SKIP_NEXT),
    LintId::of(methods::MANUAL_FILTER_MAP),
    LintId::of(methods::MANUAL_FIND_MAP),
    LintId::of(methods::MANUAL_SATURATING_ARITHMETIC),
    LintId::of(methods::MANUAL_SPLIT_ONCE),
    LintId::of(methods::MANUAL_STR_REPEAT),
    LintId::of(methods::MAP_COLLECT_RESULT_UNIT),
    LintId::of(methods::MAP_FLATTEN),
    LintId::of(methods::MAP_IDENTITY),
    LintId::of(methods::NEEDLESS_OPTION_AS_DEREF),
<<<<<<< HEAD
=======
    LintId::of(methods::NEEDLESS_OPTION_TAKE),
>>>>>>> c7a705a8
    LintId::of(methods::NEEDLESS_SPLITN),
    LintId::of(methods::NEW_RET_NO_SELF),
    LintId::of(methods::OK_EXPECT),
    LintId::of(methods::OPTION_AS_REF_DEREF),
    LintId::of(methods::OPTION_FILTER_MAP),
    LintId::of(methods::OPTION_MAP_OR_NONE),
    LintId::of(methods::OR_FUN_CALL),
    LintId::of(methods::OR_THEN_UNWRAP),
    LintId::of(methods::RESULT_MAP_OR_INTO_OPTION),
    LintId::of(methods::SEARCH_IS_SOME),
    LintId::of(methods::SHOULD_IMPLEMENT_TRAIT),
    LintId::of(methods::SINGLE_CHAR_ADD_STR),
    LintId::of(methods::SINGLE_CHAR_PATTERN),
    LintId::of(methods::SKIP_WHILE_NEXT),
    LintId::of(methods::STRING_EXTEND_CHARS),
    LintId::of(methods::SUSPICIOUS_MAP),
    LintId::of(methods::SUSPICIOUS_SPLITN),
    LintId::of(methods::UNINIT_ASSUMED_INIT),
    LintId::of(methods::UNNECESSARY_FILTER_MAP),
    LintId::of(methods::UNNECESSARY_FIND_MAP),
    LintId::of(methods::UNNECESSARY_FOLD),
    LintId::of(methods::UNNECESSARY_LAZY_EVALUATIONS),
    LintId::of(methods::UNNECESSARY_TO_OWNED),
    LintId::of(methods::UNWRAP_OR_ELSE_DEFAULT),
    LintId::of(methods::USELESS_ASREF),
    LintId::of(methods::WRONG_SELF_CONVENTION),
    LintId::of(methods::ZST_OFFSET),
    LintId::of(minmax::MIN_MAX),
    LintId::of(misc::CMP_NAN),
    LintId::of(misc::CMP_OWNED),
    LintId::of(misc::MODULO_ONE),
    LintId::of(misc::SHORT_CIRCUIT_STATEMENT),
    LintId::of(misc::TOPLEVEL_REF_ARG),
    LintId::of(misc::ZERO_PTR),
    LintId::of(misc_early::BUILTIN_TYPE_SHADOW),
    LintId::of(misc_early::DOUBLE_NEG),
    LintId::of(misc_early::DUPLICATE_UNDERSCORE_ARGUMENT),
    LintId::of(misc_early::MIXED_CASE_HEX_LITERALS),
    LintId::of(misc_early::REDUNDANT_PATTERN),
    LintId::of(misc_early::UNNEEDED_WILDCARD_PATTERN),
    LintId::of(misc_early::ZERO_PREFIXED_LITERAL),
    LintId::of(mut_key::MUTABLE_KEY_TYPE),
    LintId::of(mut_mutex_lock::MUT_MUTEX_LOCK),
    LintId::of(mut_reference::UNNECESSARY_MUT_PASSED),
    LintId::of(needless_arbitrary_self_type::NEEDLESS_ARBITRARY_SELF_TYPE),
    LintId::of(needless_bool::BOOL_COMPARISON),
    LintId::of(needless_bool::NEEDLESS_BOOL),
    LintId::of(needless_borrowed_ref::NEEDLESS_BORROWED_REFERENCE),
    LintId::of(needless_late_init::NEEDLESS_LATE_INIT),
    LintId::of(needless_question_mark::NEEDLESS_QUESTION_MARK),
    LintId::of(needless_update::NEEDLESS_UPDATE),
    LintId::of(neg_cmp_op_on_partial_ord::NEG_CMP_OP_ON_PARTIAL_ORD),
    LintId::of(neg_multiply::NEG_MULTIPLY),
    LintId::of(new_without_default::NEW_WITHOUT_DEFAULT),
    LintId::of(no_effect::NO_EFFECT),
    LintId::of(no_effect::UNNECESSARY_OPERATION),
    LintId::of(non_copy_const::BORROW_INTERIOR_MUTABLE_CONST),
    LintId::of(non_copy_const::DECLARE_INTERIOR_MUTABLE_CONST),
    LintId::of(non_expressive_names::JUST_UNDERSCORES_AND_DIGITS),
    LintId::of(non_octal_unix_permissions::NON_OCTAL_UNIX_PERMISSIONS),
    LintId::of(octal_escapes::OCTAL_ESCAPES),
    LintId::of(open_options::NONSENSICAL_OPEN_OPTIONS),
    LintId::of(option_env_unwrap::OPTION_ENV_UNWRAP),
    LintId::of(overflow_check_conditional::OVERFLOW_CHECK_CONDITIONAL),
    LintId::of(partialeq_ne_impl::PARTIALEQ_NE_IMPL),
    LintId::of(precedence::PRECEDENCE),
    LintId::of(ptr::CMP_NULL),
    LintId::of(ptr::INVALID_NULL_PTR_USAGE),
    LintId::of(ptr::MUT_FROM_REF),
    LintId::of(ptr::PTR_ARG),
    LintId::of(ptr_eq::PTR_EQ),
    LintId::of(ptr_offset_with_cast::PTR_OFFSET_WITH_CAST),
    LintId::of(question_mark::QUESTION_MARK),
    LintId::of(ranges::MANUAL_RANGE_CONTAINS),
    LintId::of(ranges::RANGE_ZIP_WITH_LEN),
    LintId::of(ranges::REVERSED_EMPTY_RANGES),
    LintId::of(redundant_clone::REDUNDANT_CLONE),
    LintId::of(redundant_closure_call::REDUNDANT_CLOSURE_CALL),
    LintId::of(redundant_field_names::REDUNDANT_FIELD_NAMES),
    LintId::of(redundant_slicing::REDUNDANT_SLICING),
    LintId::of(redundant_static_lifetimes::REDUNDANT_STATIC_LIFETIMES),
    LintId::of(reference::DEREF_ADDROF),
    LintId::of(regex::INVALID_REGEX),
    LintId::of(repeat_once::REPEAT_ONCE),
    LintId::of(returns::LET_AND_RETURN),
    LintId::of(returns::NEEDLESS_RETURN),
    LintId::of(self_assignment::SELF_ASSIGNMENT),
    LintId::of(self_named_constructors::SELF_NAMED_CONSTRUCTORS),
    LintId::of(serde_api::SERDE_API_MISUSE),
    LintId::of(single_component_path_imports::SINGLE_COMPONENT_PATH_IMPORTS),
    LintId::of(size_of_in_element_count::SIZE_OF_IN_ELEMENT_COUNT),
    LintId::of(slow_vector_initialization::SLOW_VECTOR_INITIALIZATION),
    LintId::of(strings::STRING_FROM_UTF8_AS_BYTES),
    LintId::of(strings::TRIM_SPLIT_WHITESPACE),
    LintId::of(strlen_on_c_strings::STRLEN_ON_C_STRINGS),
    LintId::of(suspicious_trait_impl::SUSPICIOUS_ARITHMETIC_IMPL),
    LintId::of(suspicious_trait_impl::SUSPICIOUS_OP_ASSIGN_IMPL),
    LintId::of(swap::ALMOST_SWAPPED),
    LintId::of(swap::MANUAL_SWAP),
    LintId::of(tabs_in_doc_comments::TABS_IN_DOC_COMMENTS),
    LintId::of(temporary_assignment::TEMPORARY_ASSIGNMENT),
    LintId::of(to_digit_is_some::TO_DIGIT_IS_SOME),
    LintId::of(transmute::CROSSPOINTER_TRANSMUTE),
    LintId::of(transmute::TRANSMUTES_EXPRESSIBLE_AS_PTR_CASTS),
    LintId::of(transmute::TRANSMUTE_BYTES_TO_STR),
    LintId::of(transmute::TRANSMUTE_FLOAT_TO_INT),
    LintId::of(transmute::TRANSMUTE_INT_TO_BOOL),
    LintId::of(transmute::TRANSMUTE_INT_TO_CHAR),
    LintId::of(transmute::TRANSMUTE_INT_TO_FLOAT),
    LintId::of(transmute::TRANSMUTE_NUM_TO_BYTES),
    LintId::of(transmute::TRANSMUTE_PTR_TO_REF),
    LintId::of(transmute::UNSOUND_COLLECTION_TRANSMUTE),
    LintId::of(transmute::WRONG_TRANSMUTE),
    LintId::of(transmuting_null::TRANSMUTING_NULL),
    LintId::of(types::BORROWED_BOX),
    LintId::of(types::BOX_COLLECTION),
    LintId::of(types::REDUNDANT_ALLOCATION),
    LintId::of(types::TYPE_COMPLEXITY),
    LintId::of(types::VEC_BOX),
    LintId::of(unicode::INVISIBLE_CHARACTERS),
    LintId::of(uninit_vec::UNINIT_VEC),
    LintId::of(unit_hash::UNIT_HASH),
    LintId::of(unit_return_expecting_ord::UNIT_RETURN_EXPECTING_ORD),
    LintId::of(unit_types::LET_UNIT_VALUE),
    LintId::of(unit_types::UNIT_ARG),
    LintId::of(unit_types::UNIT_CMP),
    LintId::of(unnamed_address::FN_ADDRESS_COMPARISONS),
    LintId::of(unnamed_address::VTABLE_ADDRESS_COMPARISONS),
    LintId::of(unnecessary_owned_empty_strings::UNNECESSARY_OWNED_EMPTY_STRINGS),
    LintId::of(unnecessary_sort_by::UNNECESSARY_SORT_BY),
    LintId::of(unsafe_removed_from_name::UNSAFE_REMOVED_FROM_NAME),
    LintId::of(unused_io_amount::UNUSED_IO_AMOUNT),
    LintId::of(unused_unit::UNUSED_UNIT),
    LintId::of(unwrap::PANICKING_UNWRAP),
    LintId::of(unwrap::UNNECESSARY_UNWRAP),
    LintId::of(upper_case_acronyms::UPPER_CASE_ACRONYMS),
    LintId::of(useless_conversion::USELESS_CONVERSION),
    LintId::of(vec::USELESS_VEC),
    LintId::of(vec_init_then_push::VEC_INIT_THEN_PUSH),
    LintId::of(vec_resize_to_zero::VEC_RESIZE_TO_ZERO),
    LintId::of(write::PRINTLN_EMPTY_STRING),
    LintId::of(write::PRINT_LITERAL),
    LintId::of(write::PRINT_WITH_NEWLINE),
    LintId::of(write::WRITELN_EMPTY_STRING),
    LintId::of(write::WRITE_LITERAL),
    LintId::of(write::WRITE_WITH_NEWLINE),
    LintId::of(zero_div_zero::ZERO_DIVIDED_BY_ZERO),
])<|MERGE_RESOLUTION|>--- conflicted
+++ resolved
@@ -24,10 +24,7 @@
     LintId::of(bool_assert_comparison::BOOL_ASSERT_COMPARISON),
     LintId::of(booleans::LOGIC_BUG),
     LintId::of(booleans::NONMINIMAL_BOOL),
-<<<<<<< HEAD
-=======
     LintId::of(bytes_count_to_len::BYTES_COUNT_TO_LEN),
->>>>>>> c7a705a8
     LintId::of(casts::CAST_ABS_TO_UNSIGNED),
     LintId::of(casts::CAST_ENUM_CONSTRUCTOR),
     LintId::of(casts::CAST_ENUM_TRUNCATION),
@@ -189,10 +186,7 @@
     LintId::of(methods::MAP_FLATTEN),
     LintId::of(methods::MAP_IDENTITY),
     LintId::of(methods::NEEDLESS_OPTION_AS_DEREF),
-<<<<<<< HEAD
-=======
     LintId::of(methods::NEEDLESS_OPTION_TAKE),
->>>>>>> c7a705a8
     LintId::of(methods::NEEDLESS_SPLITN),
     LintId::of(methods::NEW_RET_NO_SELF),
     LintId::of(methods::OK_EXPECT),
