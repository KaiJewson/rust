--- conflicted
+++ resolved
@@ -872,14 +872,10 @@
 #[rustc_deny_explicit_impl]
 pub trait Tuple {}
 
-<<<<<<< HEAD
-/// A marker for things
-=======
 /// A marker for pointer-like types.
 ///
 /// All types that have the same size and alignment as a `usize` or
 /// `*const ()` automatically implement this trait.
->>>>>>> 90f642bb
 #[unstable(feature = "pointer_like_trait", issue = "none")]
 #[cfg_attr(bootstrap, lang = "pointer_sized")]
 #[cfg_attr(not(bootstrap), lang = "pointer_like")]
