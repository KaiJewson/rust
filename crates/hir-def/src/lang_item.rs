--- conflicted
+++ resolved
@@ -399,16 +399,8 @@
 
     // FIXME(swatinem): the following lang items are used for async lowering and
     // should become obsolete eventually.
-<<<<<<< HEAD
-    ResumeTy,                ResumeTy,            resume_ty,                  Target::Struct,         GenericRequirement::None;
-    GetContext,              get_context,         get_context_fn,             Target::Fn,             GenericRequirement::None;
-
-    Context,                 Context,             context,                    Target::Struct,         GenericRequirement::None;
-    FuturePoll,              poll,                future_poll_fn,             Target::Method(MethodKind::Trait { body: false }), GenericRequirement::None;
-=======
     ResumeTy,                sym::ResumeTy,            resume_ty,                  Target::Struct,         GenericRequirement::None;
     GetContext,              sym::get_context,         get_context_fn,             Target::Fn,             GenericRequirement::None;
->>>>>>> c6a3fe05
 
     Context,                 sym::Context,             context,                    Target::Struct,         GenericRequirement::None;
     FuturePoll,              sym::poll,                future_poll_fn,             Target::Method(MethodKind::Trait { body: false }), GenericRequirement::None;
