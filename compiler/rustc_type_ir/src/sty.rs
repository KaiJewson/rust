#![allow(rustc::usage_of_ty_tykind)]

use std::cmp::Ordering;
use std::{fmt, hash};

use crate::DebruijnIndex;
use crate::FloatTy;
use crate::HashStableContext;
use crate::IntTy;
use crate::Interner;
use crate::TyDecoder;
use crate::TyEncoder;
use crate::UintTy;

use self::RegionKind::*;
use self::TyKind::*;

use rustc_data_structures::stable_hasher::HashStable;
use rustc_serialize::{Decodable, Decoder, Encodable};

/// Specifies how a trait object is represented.
#[derive(Clone, Copy, PartialEq, Eq, PartialOrd, Ord, Hash, Debug)]
#[derive(Encodable, Decodable, HashStable_Generic)]
pub enum DynKind {
    /// An unsized `dyn Trait` object
    Dyn,
    /// A sized `dyn* Trait` object
    ///
    /// These objects are represented as a `(data, vtable)` pair where `data` is a ptr-sized value
    /// (often a pointer to the real object, but not necessarily) and `vtable` is a pointer to
    /// the vtable for `dyn* Trait`. The representation is essentially the same as `&dyn Trait`
    /// or similar, but the drop function included in the vtable is responsible for freeing the
    /// underlying storage if needed. This allows a `dyn*` object to be treated agnostically with
    /// respect to whether it points to a `Box<T>`, `Rc<T>`, etc.
    DynStar,
}

#[derive(Clone, Copy, PartialEq, Eq, PartialOrd, Ord, Hash, Debug)]
#[derive(Encodable, Decodable, HashStable_Generic)]
pub enum AliasKind {
    Projection,
    Opaque,
}

/// Defines the kinds of types used by the type system.
///
/// Types written by the user start out as `hir::TyKind` and get
/// converted to this representation using `AstConv::ast_ty_to_ty`.
#[rustc_diagnostic_item = "IrTyKind"]
pub enum TyKind<I: Interner> {
    /// The primitive boolean type. Written as `bool`.
    Bool,

    /// The primitive character type; holds a Unicode scalar value
    /// (a non-surrogate code point). Written as `char`.
    Char,

    /// A primitive signed integer type. For example, `i32`.
    Int(IntTy),

    /// A primitive unsigned integer type. For example, `u32`.
    Uint(UintTy),

    /// A primitive floating-point type. For example, `f64`.
    Float(FloatTy),

    /// Algebraic data types (ADT). For example: structures, enumerations and unions.
    ///
    /// For example, the type `List<i32>` would be represented using the `AdtDef`
    /// for `struct List<T>` and the substs `[i32]`.
    ///
    /// Note that generic parameters in fields only get lazily substituted
    /// by using something like `adt_def.all_fields().map(|field| field.ty(tcx, substs))`.
    Adt(I::AdtDef, I::SubstsRef),

    /// An unsized FFI type that is opaque to Rust. Written as `extern type T`.
    Foreign(I::DefId),

    /// The pointee of a string slice. Written as `str`.
    Str,

    /// An array with the given length. Written as `[T; N]`.
    Array(I::Ty, I::Const),

    /// The pointee of an array slice. Written as `[T]`.
    Slice(I::Ty),

    /// A raw pointer. Written as `*mut T` or `*const T`
    RawPtr(I::TypeAndMut),

    /// A reference; a pointer with an associated lifetime. Written as
    /// `&'a mut T` or `&'a T`.
    Ref(I::Region, I::Ty, I::Mutability),

    /// The anonymous type of a function declaration/definition. Each
    /// function has a unique type.
    ///
    /// For the function `fn foo() -> i32 { 3 }` this type would be
    /// shown to the user as `fn() -> i32 {foo}`.
    ///
    /// For example the type of `bar` here:
    /// ```rust
    /// fn foo() -> i32 { 1 }
    /// let bar = foo; // bar: fn() -> i32 {foo}
    /// ```
    FnDef(I::DefId, I::SubstsRef),

    /// A pointer to a function. Written as `fn() -> i32`.
    ///
    /// Note that both functions and closures start out as either
    /// [FnDef] or [Closure] which can be then be coerced to this variant.
    ///
    /// For example the type of `bar` here:
    ///
    /// ```rust
    /// fn foo() -> i32 { 1 }
    /// let bar: fn() -> i32 = foo;
    /// ```
    FnPtr(I::PolyFnSig),

    /// A trait object. Written as `dyn for<'b> Trait<'b, Assoc = u32> + Send + 'a`.
    Dynamic(I::ListBinderExistentialPredicate, I::Region, DynKind),

    /// The anonymous type of a closure. Used to represent the type of `|a| a`.
    ///
    /// Closure substs contain both the - potentially substituted - generic parameters
    /// of its parent and some synthetic parameters. See the documentation for
    /// `ClosureSubsts` for more details.
    Closure(I::DefId, I::SubstsRef),

    /// The anonymous type of a generator. Used to represent the type of
    /// `|a| yield a`.
    ///
    /// For more info about generator substs, visit the documentation for
    /// `GeneratorSubsts`.
    Generator(I::DefId, I::SubstsRef, I::Movability),

    /// A type representing the types stored inside a generator.
    /// This should only appear as part of the `GeneratorSubsts`.
    ///
    /// Note that the captured variables for generators are stored separately
    /// using a tuple in the same way as for closures.
    ///
    /// Unlike upvars, the witness can reference lifetimes from
    /// inside of the generator itself. To deal with them in
    /// the type of the generator, we convert them to higher ranked
    /// lifetimes bound by the witness itself.
    ///
    /// Looking at the following example, the witness for this generator
    /// may end up as something like `for<'a> [Vec<i32>, &'a Vec<i32>]`:
    ///
    /// ```ignore UNSOLVED (ask @compiler-errors, should this error? can we just swap the yields?)
    /// #![feature(generators)]
    /// |a| {
    ///     let x = &vec![3];
    ///     yield a;
    ///     yield x[0];
    /// }
    /// # ;
    /// ```
    GeneratorWitness(I::BinderListTy),

    /// A type representing the types stored inside a generator.
    /// This should only appear as part of the `GeneratorSubsts`.
    ///
    /// Unlike upvars, the witness can reference lifetimes from
    /// inside of the generator itself. To deal with them in
    /// the type of the generator, we convert them to higher ranked
    /// lifetimes bound by the witness itself.
    ///
    /// This variant is only using when `drop_tracking_mir` is set.
    /// This contains the `DefId` and the `SubstRef` of the generator.
    /// The actual witness types are computed on MIR by the `mir_generator_witnesses` query.
    ///
    /// Looking at the following example, the witness for this generator
    /// may end up as something like `for<'a> [Vec<i32>, &'a Vec<i32>]`:
    ///
    /// ```ignore UNSOLVED (ask @compiler-errors, should this error? can we just swap the yields?)
    /// #![feature(generators)]
    /// |a| {
    ///     let x = &vec![3];
    ///     yield a;
    ///     yield x[0];
    /// }
    /// # ;
    /// ```
    GeneratorWitnessMIR(I::DefId, I::SubstsRef),

    /// The never type `!`.
    Never,

    /// A tuple type. For example, `(i32, bool)`.
    Tuple(I::ListTy),

    /// A projection or opaque type. Both of these types
    Alias(AliasKind, I::AliasTy),

    /// A type parameter; for example, `T` in `fn f<T>(x: T) {}`.
    Param(I::ParamTy),

    /// Bound type variable, used to represent the `'a` in `for<'a> fn(&'a ())`.
    ///
    /// For canonical queries, we replace inference variables with bound variables,
    /// so e.g. when checking whether `&'_ (): Trait<_>` holds, we canonicalize that to
    /// `for<'a, T> &'a (): Trait<T>` and then convert the introduced bound variables
    /// back to inference variables in a new inference context when inside of the query.
    ///
    /// See the `rustc-dev-guide` for more details about
    /// [higher-ranked trait bounds][1] and [canonical queries][2].
    ///
    /// [1]: https://rustc-dev-guide.rust-lang.org/traits/hrtb.html
    /// [2]: https://rustc-dev-guide.rust-lang.org/traits/canonical-queries.html
    Bound(DebruijnIndex, I::BoundTy),

    /// A placeholder type, used during higher ranked subtyping to instantiate
    /// bound variables.
    Placeholder(I::PlaceholderType),

    /// A type variable used during type checking.
    ///
    /// Similar to placeholders, inference variables also live in a universe to
    /// correctly deal with higher ranked types. Though unlike placeholders,
    /// that universe is stored in the `InferCtxt` instead of directly
    /// inside of the type.
    Infer(I::InferTy),

    /// A placeholder for a type which could not be computed; this is
    /// propagated to avoid useless error messages.
    Error(I::ErrorGuaranteed),
}

impl<I: Interner> TyKind<I> {
    #[inline]
    pub fn is_primitive(&self) -> bool {
        matches!(self, Bool | Char | Int(_) | Uint(_) | Float(_))
    }
}

// This is manually implemented for `TyKind` because `std::mem::discriminant`
// returns an opaque value that is `PartialEq` but not `PartialOrd`
#[inline]
const fn tykind_discriminant<I: Interner>(value: &TyKind<I>) -> usize {
    match value {
        Bool => 0,
        Char => 1,
        Int(_) => 2,
        Uint(_) => 3,
        Float(_) => 4,
        Adt(_, _) => 5,
        Foreign(_) => 6,
        Str => 7,
        Array(_, _) => 8,
        Slice(_) => 9,
        RawPtr(_) => 10,
        Ref(_, _, _) => 11,
        FnDef(_, _) => 12,
        FnPtr(_) => 13,
        Dynamic(..) => 14,
        Closure(_, _) => 15,
        Generator(_, _, _) => 16,
        GeneratorWitness(_) => 17,
        Never => 18,
        Tuple(_) => 19,
        Alias(_, _) => 20,
        Param(_) => 21,
        Bound(_, _) => 22,
        Placeholder(_) => 23,
        Infer(_) => 24,
        Error(_) => 25,
        GeneratorWitnessMIR(_, _) => 26,
    }
}

// This is manually implemented because a derive would require `I: Clone`
impl<I: Interner> Clone for TyKind<I> {
    fn clone(&self) -> Self {
        match self {
            Bool => Bool,
            Char => Char,
            Int(i) => Int(*i),
            Uint(u) => Uint(*u),
            Float(f) => Float(*f),
            Adt(d, s) => Adt(d.clone(), s.clone()),
            Foreign(d) => Foreign(d.clone()),
            Str => Str,
            Array(t, c) => Array(t.clone(), c.clone()),
            Slice(t) => Slice(t.clone()),
            RawPtr(t) => RawPtr(t.clone()),
            Ref(r, t, m) => Ref(r.clone(), t.clone(), m.clone()),
            FnDef(d, s) => FnDef(d.clone(), s.clone()),
            FnPtr(s) => FnPtr(s.clone()),
            Dynamic(p, r, repr) => Dynamic(p.clone(), r.clone(), *repr),
            Closure(d, s) => Closure(d.clone(), s.clone()),
            Generator(d, s, m) => Generator(d.clone(), s.clone(), m.clone()),
            GeneratorWitness(g) => GeneratorWitness(g.clone()),
            GeneratorWitnessMIR(d, s) => GeneratorWitnessMIR(d.clone(), s.clone()),
            Never => Never,
            Tuple(t) => Tuple(t.clone()),
            Alias(k, p) => Alias(*k, p.clone()),
            Param(p) => Param(p.clone()),
            Bound(d, b) => Bound(*d, b.clone()),
            Placeholder(p) => Placeholder(p.clone()),
            Infer(t) => Infer(t.clone()),
            Error(e) => Error(e.clone()),
        }
    }
}

// This is manually implemented because a derive would require `I: PartialEq`
impl<I: Interner> PartialEq for TyKind<I> {
    #[inline]
    fn eq(&self, other: &TyKind<I>) -> bool {
        // You might expect this `match` to be preceded with this:
        //
        //   tykind_discriminant(self) == tykind_discriminant(other) &&
        //
        // but the data patterns in practice are such that a comparison
        // succeeds 99%+ of the time, and it's faster to omit it.
        match (self, other) {
            (Int(a_i), Int(b_i)) => a_i == b_i,
            (Uint(a_u), Uint(b_u)) => a_u == b_u,
            (Float(a_f), Float(b_f)) => a_f == b_f,
            (Adt(a_d, a_s), Adt(b_d, b_s)) => a_d == b_d && a_s == b_s,
            (Foreign(a_d), Foreign(b_d)) => a_d == b_d,
            (Array(a_t, a_c), Array(b_t, b_c)) => a_t == b_t && a_c == b_c,
            (Slice(a_t), Slice(b_t)) => a_t == b_t,
            (RawPtr(a_t), RawPtr(b_t)) => a_t == b_t,
            (Ref(a_r, a_t, a_m), Ref(b_r, b_t, b_m)) => a_r == b_r && a_t == b_t && a_m == b_m,
            (FnDef(a_d, a_s), FnDef(b_d, b_s)) => a_d == b_d && a_s == b_s,
            (FnPtr(a_s), FnPtr(b_s)) => a_s == b_s,
            (Dynamic(a_p, a_r, a_repr), Dynamic(b_p, b_r, b_repr)) => {
                a_p == b_p && a_r == b_r && a_repr == b_repr
<<<<<<< HEAD
            }
            (Closure(a_d, a_s), Closure(b_d, b_s)) => a_d == b_d && a_s == b_s,
            (Generator(a_d, a_s, a_m), Generator(b_d, b_s, b_m)) => {
                a_d == b_d && a_s == b_s && a_m == b_m
            }
            (GeneratorWitness(a_g), GeneratorWitness(b_g)) => a_g == b_g,
            (&GeneratorWitnessMIR(ref a_d, ref a_s), &GeneratorWitnessMIR(ref b_d, ref b_s)) => {
                a_d == b_d && a_s == b_s
            }
            (Tuple(a_t), Tuple(b_t)) => a_t == b_t,
            (Alias(a_i, a_p), Alias(b_i, b_p)) => a_i == b_i && a_p == b_p,
            (Param(a_p), Param(b_p)) => a_p == b_p,
            (Bound(a_d, a_b), Bound(b_d, b_b)) => a_d == b_d && a_b == b_b,
            (Placeholder(a_p), Placeholder(b_p)) => a_p == b_p,
            (Infer(a_t), Infer(b_t)) => a_t == b_t,
            (Error(a_e), Error(b_e)) => a_e == b_e,
            (Bool, Bool) | (Char, Char) | (Str, Str) | (Never, Never) => true,
            _ => {
                debug_assert!(
                    tykind_discriminant(self) != tykind_discriminant(other),
                    "This branch must be unreachable, maybe the match is missing an arm? self = self = {self:?}, other = {other:?}"
                );
                false
            }
=======
            }
            (Closure(a_d, a_s), Closure(b_d, b_s)) => a_d == b_d && a_s == b_s,
            (Generator(a_d, a_s, a_m), Generator(b_d, b_s, b_m)) => {
                a_d == b_d && a_s == b_s && a_m == b_m
            }
            (GeneratorWitness(a_g), GeneratorWitness(b_g)) => a_g == b_g,
            (&GeneratorWitnessMIR(ref a_d, ref a_s), &GeneratorWitnessMIR(ref b_d, ref b_s)) => {
                a_d == b_d && a_s == b_s
            }
            (Tuple(a_t), Tuple(b_t)) => a_t == b_t,
            (Alias(a_i, a_p), Alias(b_i, b_p)) => a_i == b_i && a_p == b_p,
            (Param(a_p), Param(b_p)) => a_p == b_p,
            (Bound(a_d, a_b), Bound(b_d, b_b)) => a_d == b_d && a_b == b_b,
            (Placeholder(a_p), Placeholder(b_p)) => a_p == b_p,
            (Infer(a_t), Infer(b_t)) => a_t == b_t,
            (Error(a_e), Error(b_e)) => a_e == b_e,
            (Bool, Bool) | (Char, Char) | (Str, Str) | (Never, Never) => true,
            _ => {
                debug_assert!(
                    tykind_discriminant(self) != tykind_discriminant(other),
                    "This branch must be unreachable, maybe the match is missing an arm? self = self = {self:?}, other = {other:?}"
                );
                false
            }
>>>>>>> 90f642bb
        }
    }
}

// This is manually implemented because a derive would require `I: Eq`
impl<I: Interner> Eq for TyKind<I> {}

// This is manually implemented because a derive would require `I: PartialOrd`
impl<I: Interner> PartialOrd for TyKind<I> {
    #[inline]
    fn partial_cmp(&self, other: &TyKind<I>) -> Option<Ordering> {
        Some(self.cmp(other))
    }
}

// This is manually implemented because a derive would require `I: Ord`
impl<I: Interner> Ord for TyKind<I> {
    #[inline]
    fn cmp(&self, other: &TyKind<I>) -> Ordering {
        tykind_discriminant(self).cmp(&tykind_discriminant(other)).then_with(|| {
            match (self, other) {
                (Int(a_i), Int(b_i)) => a_i.cmp(b_i),
                (Uint(a_u), Uint(b_u)) => a_u.cmp(b_u),
                (Float(a_f), Float(b_f)) => a_f.cmp(b_f),
                (Adt(a_d, a_s), Adt(b_d, b_s)) => a_d.cmp(b_d).then_with(|| a_s.cmp(b_s)),
                (Foreign(a_d), Foreign(b_d)) => a_d.cmp(b_d),
                (Array(a_t, a_c), Array(b_t, b_c)) => a_t.cmp(b_t).then_with(|| a_c.cmp(b_c)),
                (Slice(a_t), Slice(b_t)) => a_t.cmp(b_t),
                (RawPtr(a_t), RawPtr(b_t)) => a_t.cmp(b_t),
                (Ref(a_r, a_t, a_m), Ref(b_r, b_t, b_m)) => {
                    a_r.cmp(b_r).then_with(|| a_t.cmp(b_t).then_with(|| a_m.cmp(b_m)))
                }
                (FnDef(a_d, a_s), FnDef(b_d, b_s)) => a_d.cmp(b_d).then_with(|| a_s.cmp(b_s)),
                (FnPtr(a_s), FnPtr(b_s)) => a_s.cmp(b_s),
                (Dynamic(a_p, a_r, a_repr), Dynamic(b_p, b_r, b_repr)) => {
                    a_p.cmp(b_p).then_with(|| a_r.cmp(b_r).then_with(|| a_repr.cmp(b_repr)))
                }
                (Closure(a_p, a_s), Closure(b_p, b_s)) => a_p.cmp(b_p).then_with(|| a_s.cmp(b_s)),
                (Generator(a_d, a_s, a_m), Generator(b_d, b_s, b_m)) => {
                    a_d.cmp(b_d).then_with(|| a_s.cmp(b_s).then_with(|| a_m.cmp(b_m)))
                }
                (GeneratorWitness(a_g), GeneratorWitness(b_g)) => a_g.cmp(b_g),
                (
                    &GeneratorWitnessMIR(ref a_d, ref a_s),
                    &GeneratorWitnessMIR(ref b_d, ref b_s),
                ) => match Ord::cmp(a_d, b_d) {
                    Ordering::Equal => Ord::cmp(a_s, b_s),
                    cmp => cmp,
                },
                (Tuple(a_t), Tuple(b_t)) => a_t.cmp(b_t),
                (Alias(a_i, a_p), Alias(b_i, b_p)) => a_i.cmp(b_i).then_with(|| a_p.cmp(b_p)),
                (Param(a_p), Param(b_p)) => a_p.cmp(b_p),
                (Bound(a_d, a_b), Bound(b_d, b_b)) => a_d.cmp(b_d).then_with(|| a_b.cmp(b_b)),
                (Placeholder(a_p), Placeholder(b_p)) => a_p.cmp(b_p),
                (Infer(a_t), Infer(b_t)) => a_t.cmp(b_t),
                (Error(a_e), Error(b_e)) => a_e.cmp(b_e),
                (Bool, Bool) | (Char, Char) | (Str, Str) | (Never, Never) => Ordering::Equal,
                _ => {
                    debug_assert!(false, "This branch must be unreachable, maybe the match is missing an arm? self = {self:?}, other = {other:?}");
                    Ordering::Equal
                }
            }
        })
    }
}

// This is manually implemented because a derive would require `I: Hash`
impl<I: Interner> hash::Hash for TyKind<I> {
    fn hash<__H: hash::Hasher>(&self, state: &mut __H) -> () {
        tykind_discriminant(self).hash(state);
        match self {
            Int(i) => i.hash(state),
            Uint(u) => u.hash(state),
            Float(f) => f.hash(state),
            Adt(d, s) => {
                d.hash(state);
                s.hash(state)
            }
            Foreign(d) => d.hash(state),
            Array(t, c) => {
                t.hash(state);
                c.hash(state)
            }
            Slice(t) => t.hash(state),
            RawPtr(t) => t.hash(state),
            Ref(r, t, m) => {
                r.hash(state);
                t.hash(state);
                m.hash(state)
            }
            FnDef(d, s) => {
                d.hash(state);
                s.hash(state)
            }
            FnPtr(s) => s.hash(state),
            Dynamic(p, r, repr) => {
                p.hash(state);
                r.hash(state);
                repr.hash(state)
            }
            Closure(d, s) => {
                d.hash(state);
                s.hash(state)
            }
            Generator(d, s, m) => {
                d.hash(state);
                s.hash(state);
                m.hash(state)
            }
            GeneratorWitness(g) => g.hash(state),
            GeneratorWitnessMIR(d, s) => {
                d.hash(state);
                s.hash(state);
            }
            Tuple(t) => t.hash(state),
            Alias(i, p) => {
                i.hash(state);
                p.hash(state);
            }
            Param(p) => p.hash(state),
            Bound(d, b) => {
                d.hash(state);
                b.hash(state)
            }
            Placeholder(p) => p.hash(state),
            Infer(t) => t.hash(state),
            Error(e) => e.hash(state),
            Bool | Char | Str | Never => (),
        }
    }
}

// This is manually implemented because a derive would require `I: Debug`
impl<I: Interner> fmt::Debug for TyKind<I> {
    fn fmt(&self, f: &mut fmt::Formatter<'_>) -> fmt::Result {
        match self {
            Bool => f.write_str("Bool"),
            Char => f.write_str("Char"),
            Int(i) => f.debug_tuple_field1_finish("Int", i),
            Uint(u) => f.debug_tuple_field1_finish("Uint", u),
            Float(float) => f.debug_tuple_field1_finish("Float", float),
            Adt(d, s) => f.debug_tuple_field2_finish("Adt", d, s),
            Foreign(d) => f.debug_tuple_field1_finish("Foreign", d),
            Str => f.write_str("Str"),
            Array(t, c) => f.debug_tuple_field2_finish("Array", t, c),
            Slice(t) => f.debug_tuple_field1_finish("Slice", t),
            RawPtr(t) => f.debug_tuple_field1_finish("RawPtr", t),
            Ref(r, t, m) => f.debug_tuple_field3_finish("Ref", r, t, m),
            FnDef(d, s) => f.debug_tuple_field2_finish("FnDef", d, s),
            FnPtr(s) => f.debug_tuple_field1_finish("FnPtr", s),
            Dynamic(p, r, repr) => f.debug_tuple_field3_finish("Dynamic", p, r, repr),
            Closure(d, s) => f.debug_tuple_field2_finish("Closure", d, s),
            Generator(d, s, m) => f.debug_tuple_field3_finish("Generator", d, s, m),
            GeneratorWitness(g) => f.debug_tuple_field1_finish("GeneratorWitness", g),
            GeneratorWitnessMIR(d, s) => f.debug_tuple_field2_finish("GeneratorWitnessMIR", d, s),
            Never => f.write_str("Never"),
            Tuple(t) => f.debug_tuple_field1_finish("Tuple", t),
            Alias(i, a) => f.debug_tuple_field2_finish("Alias", i, a),
            Param(p) => f.debug_tuple_field1_finish("Param", p),
            Bound(d, b) => f.debug_tuple_field2_finish("Bound", d, b),
            Placeholder(p) => f.debug_tuple_field1_finish("Placeholder", p),
            Infer(t) => f.debug_tuple_field1_finish("Infer", t),
            TyKind::Error(e) => f.debug_tuple_field1_finish("Error", e),
        }
    }
}

// This is manually implemented because a derive would require `I: Encodable`
impl<I: Interner, E: TyEncoder> Encodable<E> for TyKind<I>
where
    I::ErrorGuaranteed: Encodable<E>,
    I::AdtDef: Encodable<E>,
    I::SubstsRef: Encodable<E>,
    I::DefId: Encodable<E>,
    I::Ty: Encodable<E>,
    I::Const: Encodable<E>,
    I::Region: Encodable<E>,
    I::TypeAndMut: Encodable<E>,
    I::Mutability: Encodable<E>,
    I::Movability: Encodable<E>,
    I::PolyFnSig: Encodable<E>,
    I::ListBinderExistentialPredicate: Encodable<E>,
    I::BinderListTy: Encodable<E>,
    I::ListTy: Encodable<E>,
    I::AliasTy: Encodable<E>,
    I::ParamTy: Encodable<E>,
    I::BoundTy: Encodable<E>,
    I::PlaceholderType: Encodable<E>,
    I::InferTy: Encodable<E>,
    I::PredicateKind: Encodable<E>,
    I::AllocId: Encodable<E>,
{
    fn encode(&self, e: &mut E) {
        let disc = tykind_discriminant(self);
        match self {
            Bool => e.emit_enum_variant(disc, |_| {}),
            Char => e.emit_enum_variant(disc, |_| {}),
            Int(i) => e.emit_enum_variant(disc, |e| {
                i.encode(e);
            }),
            Uint(u) => e.emit_enum_variant(disc, |e| {
                u.encode(e);
            }),
            Float(f) => e.emit_enum_variant(disc, |e| {
                f.encode(e);
            }),
            Adt(adt, substs) => e.emit_enum_variant(disc, |e| {
                adt.encode(e);
                substs.encode(e);
            }),
            Foreign(def_id) => e.emit_enum_variant(disc, |e| {
                def_id.encode(e);
            }),
            Str => e.emit_enum_variant(disc, |_| {}),
            Array(t, c) => e.emit_enum_variant(disc, |e| {
                t.encode(e);
                c.encode(e);
            }),
            Slice(t) => e.emit_enum_variant(disc, |e| {
                t.encode(e);
            }),
            RawPtr(tam) => e.emit_enum_variant(disc, |e| {
                tam.encode(e);
            }),
            Ref(r, t, m) => e.emit_enum_variant(disc, |e| {
                r.encode(e);
                t.encode(e);
                m.encode(e);
            }),
            FnDef(def_id, substs) => e.emit_enum_variant(disc, |e| {
                def_id.encode(e);
                substs.encode(e);
            }),
            FnPtr(polyfnsig) => e.emit_enum_variant(disc, |e| {
                polyfnsig.encode(e);
            }),
            Dynamic(l, r, repr) => e.emit_enum_variant(disc, |e| {
                l.encode(e);
                r.encode(e);
                repr.encode(e);
            }),
            Closure(def_id, substs) => e.emit_enum_variant(disc, |e| {
                def_id.encode(e);
                substs.encode(e);
            }),
            Generator(def_id, substs, m) => e.emit_enum_variant(disc, |e| {
                def_id.encode(e);
                substs.encode(e);
                m.encode(e);
            }),
            GeneratorWitness(b) => e.emit_enum_variant(disc, |e| {
                b.encode(e);
            }),
            GeneratorWitnessMIR(def_id, substs) => e.emit_enum_variant(disc, |e| {
                def_id.encode(e);
                substs.encode(e);
            }),
            Never => e.emit_enum_variant(disc, |_| {}),
            Tuple(substs) => e.emit_enum_variant(disc, |e| {
                substs.encode(e);
            }),
            Alias(k, p) => e.emit_enum_variant(disc, |e| {
                k.encode(e);
                p.encode(e);
            }),
            Param(p) => e.emit_enum_variant(disc, |e| {
                p.encode(e);
            }),
            Bound(d, b) => e.emit_enum_variant(disc, |e| {
                d.encode(e);
                b.encode(e);
            }),
            Placeholder(p) => e.emit_enum_variant(disc, |e| {
                p.encode(e);
            }),
            Infer(i) => e.emit_enum_variant(disc, |e| {
                i.encode(e);
            }),
            Error(d) => e.emit_enum_variant(disc, |e| {
                d.encode(e);
            }),
        }
    }
}

// This is manually implemented because a derive would require `I: Decodable`
impl<I: Interner, D: TyDecoder<I = I>> Decodable<D> for TyKind<I>
where
    I::ErrorGuaranteed: Decodable<D>,
    I::AdtDef: Decodable<D>,
    I::SubstsRef: Decodable<D>,
    I::DefId: Decodable<D>,
    I::Ty: Decodable<D>,
    I::Const: Decodable<D>,
    I::Region: Decodable<D>,
    I::TypeAndMut: Decodable<D>,
    I::Mutability: Decodable<D>,
    I::Movability: Decodable<D>,
    I::PolyFnSig: Decodable<D>,
    I::ListBinderExistentialPredicate: Decodable<D>,
    I::BinderListTy: Decodable<D>,
    I::ListTy: Decodable<D>,
    I::AliasTy: Decodable<D>,
    I::ParamTy: Decodable<D>,
    I::AliasTy: Decodable<D>,
    I::BoundTy: Decodable<D>,
    I::PlaceholderType: Decodable<D>,
    I::InferTy: Decodable<D>,
    I::PredicateKind: Decodable<D>,
    I::AllocId: Decodable<D>,
{
    fn decode(d: &mut D) -> Self {
        match Decoder::read_usize(d) {
            0 => Bool,
            1 => Char,
            2 => Int(Decodable::decode(d)),
            3 => Uint(Decodable::decode(d)),
            4 => Float(Decodable::decode(d)),
            5 => Adt(Decodable::decode(d), Decodable::decode(d)),
            6 => Foreign(Decodable::decode(d)),
            7 => Str,
            8 => Array(Decodable::decode(d), Decodable::decode(d)),
            9 => Slice(Decodable::decode(d)),
            10 => RawPtr(Decodable::decode(d)),
            11 => Ref(Decodable::decode(d), Decodable::decode(d), Decodable::decode(d)),
            12 => FnDef(Decodable::decode(d), Decodable::decode(d)),
            13 => FnPtr(Decodable::decode(d)),
            14 => Dynamic(Decodable::decode(d), Decodable::decode(d), Decodable::decode(d)),
            15 => Closure(Decodable::decode(d), Decodable::decode(d)),
            16 => Generator(Decodable::decode(d), Decodable::decode(d), Decodable::decode(d)),
            17 => GeneratorWitness(Decodable::decode(d)),
            18 => Never,
            19 => Tuple(Decodable::decode(d)),
            20 => Alias(Decodable::decode(d), Decodable::decode(d)),
            21 => Param(Decodable::decode(d)),
            22 => Bound(Decodable::decode(d), Decodable::decode(d)),
            23 => Placeholder(Decodable::decode(d)),
            24 => Infer(Decodable::decode(d)),
            25 => Error(Decodable::decode(d)),
            26 => GeneratorWitnessMIR(Decodable::decode(d), Decodable::decode(d)),
            _ => panic!(
                "{}",
                format!(
                    "invalid enum variant tag while decoding `{}`, expected 0..{}",
                    "TyKind", 27,
                )
            ),
        }
    }
}

// This is not a derived impl because a derive would require `I: HashStable`
#[allow(rustc::usage_of_ty_tykind)]
impl<CTX: HashStableContext, I: Interner> HashStable<CTX> for TyKind<I>
where
    I::AdtDef: HashStable<CTX>,
    I::DefId: HashStable<CTX>,
    I::SubstsRef: HashStable<CTX>,
    I::Ty: HashStable<CTX>,
    I::Const: HashStable<CTX>,
    I::TypeAndMut: HashStable<CTX>,
    I::PolyFnSig: HashStable<CTX>,
    I::ListBinderExistentialPredicate: HashStable<CTX>,
    I::Region: HashStable<CTX>,
    I::Movability: HashStable<CTX>,
    I::Mutability: HashStable<CTX>,
    I::BinderListTy: HashStable<CTX>,
    I::ListTy: HashStable<CTX>,
    I::AliasTy: HashStable<CTX>,
    I::BoundTy: HashStable<CTX>,
    I::ParamTy: HashStable<CTX>,
    I::PlaceholderType: HashStable<CTX>,
    I::InferTy: HashStable<CTX>,
    I::ErrorGuaranteed: HashStable<CTX>,
{
    #[inline]
    fn hash_stable(
        &self,
        __hcx: &mut CTX,
        __hasher: &mut rustc_data_structures::stable_hasher::StableHasher,
    ) {
        std::mem::discriminant(self).hash_stable(__hcx, __hasher);
        match self {
            Bool => {}
            Char => {}
            Int(i) => {
                i.hash_stable(__hcx, __hasher);
            }
            Uint(u) => {
                u.hash_stable(__hcx, __hasher);
            }
            Float(f) => {
                f.hash_stable(__hcx, __hasher);
            }
            Adt(adt, substs) => {
                adt.hash_stable(__hcx, __hasher);
                substs.hash_stable(__hcx, __hasher);
            }
            Foreign(def_id) => {
                def_id.hash_stable(__hcx, __hasher);
            }
            Str => {}
            Array(t, c) => {
                t.hash_stable(__hcx, __hasher);
                c.hash_stable(__hcx, __hasher);
            }
            Slice(t) => {
                t.hash_stable(__hcx, __hasher);
            }
            RawPtr(tam) => {
                tam.hash_stable(__hcx, __hasher);
            }
            Ref(r, t, m) => {
                r.hash_stable(__hcx, __hasher);
                t.hash_stable(__hcx, __hasher);
                m.hash_stable(__hcx, __hasher);
            }
            FnDef(def_id, substs) => {
                def_id.hash_stable(__hcx, __hasher);
                substs.hash_stable(__hcx, __hasher);
            }
            FnPtr(polyfnsig) => {
                polyfnsig.hash_stable(__hcx, __hasher);
            }
            Dynamic(l, r, repr) => {
                l.hash_stable(__hcx, __hasher);
                r.hash_stable(__hcx, __hasher);
                repr.hash_stable(__hcx, __hasher);
            }
            Closure(def_id, substs) => {
                def_id.hash_stable(__hcx, __hasher);
                substs.hash_stable(__hcx, __hasher);
            }
            Generator(def_id, substs, m) => {
                def_id.hash_stable(__hcx, __hasher);
                substs.hash_stable(__hcx, __hasher);
                m.hash_stable(__hcx, __hasher);
            }
            GeneratorWitness(b) => {
                b.hash_stable(__hcx, __hasher);
            }
            GeneratorWitnessMIR(def_id, substs) => {
                def_id.hash_stable(__hcx, __hasher);
                substs.hash_stable(__hcx, __hasher);
            }
            Never => {}
            Tuple(substs) => {
                substs.hash_stable(__hcx, __hasher);
            }
            Alias(k, p) => {
                k.hash_stable(__hcx, __hasher);
                p.hash_stable(__hcx, __hasher);
            }
            Param(p) => {
                p.hash_stable(__hcx, __hasher);
            }
            Bound(d, b) => {
                d.hash_stable(__hcx, __hasher);
                b.hash_stable(__hcx, __hasher);
            }
            Placeholder(p) => {
                p.hash_stable(__hcx, __hasher);
            }
            Infer(i) => {
                i.hash_stable(__hcx, __hasher);
            }
            Error(d) => {
                d.hash_stable(__hcx, __hasher);
            }
        }
    }
}

/// Representation of regions. Note that the NLL checker uses a distinct
/// representation of regions. For this reason, it internally replaces all the
/// regions with inference variables -- the index of the variable is then used
/// to index into internal NLL data structures. See `rustc_const_eval::borrow_check`
/// module for more information.
///
/// Note: operations are on the wrapper `Region` type, which is interned,
/// rather than this type.
///
/// ## The Region lattice within a given function
///
/// In general, the region lattice looks like
///
/// ```text
/// static ----------+-----...------+       (greatest)
/// |                |              |
/// early-bound and  |              |
/// free regions     |              |
/// |                |              |
/// |                |              |
/// empty(root)   placeholder(U1)   |
/// |            /                  |
/// |           /         placeholder(Un)
/// empty(U1) --         /
/// |                   /
/// ...                /
/// |                 /
/// empty(Un) --------                      (smallest)
/// ```
///
/// Early-bound/free regions are the named lifetimes in scope from the
/// function declaration. They have relationships to one another
/// determined based on the declared relationships from the
/// function.
///
/// Note that inference variables and bound regions are not included
/// in this diagram. In the case of inference variables, they should
/// be inferred to some other region from the diagram. In the case of
/// bound regions, they are excluded because they don't make sense to
/// include -- the diagram indicates the relationship between free
/// regions.
///
/// ## Inference variables
///
/// During region inference, we sometimes create inference variables,
/// represented as `ReVar`. These will be inferred by the code in
/// `infer::lexical_region_resolve` to some free region from the
/// lattice above (the minimal region that meets the
/// constraints).
///
/// During NLL checking, where regions are defined differently, we
/// also use `ReVar` -- in that case, the index is used to index into
/// the NLL region checker's data structures. The variable may in fact
/// represent either a free region or an inference variable, in that
/// case.
///
/// ## Bound Regions
///
/// These are regions that are stored behind a binder and must be substituted
/// with some concrete region before being used. There are two kind of
/// bound regions: early-bound, which are bound in an item's `Generics`,
/// and are substituted by an `InternalSubsts`, and late-bound, which are part of
/// higher-ranked types (e.g., `for<'a> fn(&'a ())`), and are substituted by
/// the likes of `liberate_late_bound_regions`. The distinction exists
/// because higher-ranked lifetimes aren't supported in all places. See [1][2].
///
/// Unlike `Param`s, bound regions are not supposed to exist "in the wild"
/// outside their binder, e.g., in types passed to type inference, and
/// should first be substituted (by placeholder regions, free regions,
/// or region variables).
///
/// ## Placeholder and Free Regions
///
/// One often wants to work with bound regions without knowing their precise
/// identity. For example, when checking a function, the lifetime of a borrow
/// can end up being assigned to some region parameter. In these cases,
/// it must be ensured that bounds on the region can't be accidentally
/// assumed without being checked.
///
/// To do this, we replace the bound regions with placeholder markers,
/// which don't satisfy any relation not explicitly provided.
///
/// There are two kinds of placeholder regions in rustc: `ReFree` and
/// `RePlaceholder`. When checking an item's body, `ReFree` is supposed
/// to be used. These also support explicit bounds: both the internally-stored
/// *scope*, which the region is assumed to outlive, as well as other
/// relations stored in the `FreeRegionMap`. Note that these relations
/// aren't checked when you `make_subregion` (or `eq_types`), only by
/// `resolve_regions_and_report_errors`.
///
/// When working with higher-ranked types, some region relations aren't
/// yet known, so you can't just call `resolve_regions_and_report_errors`.
/// `RePlaceholder` is designed for this purpose. In these contexts,
/// there's also the risk that some inference variable laying around will
/// get unified with your placeholder region: if you want to check whether
/// `for<'a> Foo<'_>: 'a`, and you substitute your bound region `'a`
/// with a placeholder region `'%a`, the variable `'_` would just be
/// instantiated to the placeholder region `'%a`, which is wrong because
/// the inference variable is supposed to satisfy the relation
/// *for every value of the placeholder region*. To ensure that doesn't
/// happen, you can use `leak_check`. This is more clearly explained
/// by the [rustc dev guide].
///
/// [1]: https://smallcultfollowing.com/babysteps/blog/2013/10/29/intermingled-parameter-lists/
/// [2]: https://smallcultfollowing.com/babysteps/blog/2013/11/04/intermingled-parameter-lists/
/// [rustc dev guide]: https://rustc-dev-guide.rust-lang.org/traits/hrtb.html
pub enum RegionKind<I: Interner> {
    /// Region bound in a type or fn declaration which will be
    /// substituted 'early' -- that is, at the same time when type
    /// parameters are substituted.
    ReEarlyBound(I::EarlyBoundRegion),

    /// Region bound in a function scope, which will be substituted when the
    /// function is called.
    ReLateBound(DebruijnIndex, I::BoundRegion),

    /// When checking a function body, the types of all arguments and so forth
    /// that refer to bound region parameters are modified to refer to free
    /// region parameters.
    ReFree(I::FreeRegion),

    /// Static data that has an "infinite" lifetime. Top in the region lattice.
    ReStatic,

    /// A region variable. Should not exist outside of type inference.
    ReVar(I::RegionVid),

    /// A placeholder region -- basically, the higher-ranked version of `ReFree`.
    /// Should not exist outside of type inference.
    RePlaceholder(I::PlaceholderRegion),

    /// Erased region, used by trait selection, in MIR and during codegen.
    ReErased,

    /// A region that resulted from some other error. Used exclusively for diagnostics.
    ReError(I::ErrorGuaranteed),
}

// This is manually implemented for `RegionKind` because `std::mem::discriminant`
// returns an opaque value that is `PartialEq` but not `PartialOrd`
#[inline]
const fn regionkind_discriminant<I: Interner>(value: &RegionKind<I>) -> usize {
    match value {
        ReEarlyBound(_) => 0,
        ReLateBound(_, _) => 1,
        ReFree(_) => 2,
        ReStatic => 3,
        ReVar(_) => 4,
        RePlaceholder(_) => 5,
        ReErased => 6,
        ReError(_) => 7,
    }
}

// This is manually implemented because a derive would require `I: Copy`
impl<I: Interner> Copy for RegionKind<I>
where
    I::EarlyBoundRegion: Copy,
    I::BoundRegion: Copy,
    I::FreeRegion: Copy,
    I::RegionVid: Copy,
    I::PlaceholderRegion: Copy,
    I::ErrorGuaranteed: Copy,
{
}

// This is manually implemented because a derive would require `I: Clone`
impl<I: Interner> Clone for RegionKind<I> {
    fn clone(&self) -> Self {
        match self {
            ReEarlyBound(r) => ReEarlyBound(r.clone()),
            ReLateBound(d, r) => ReLateBound(*d, r.clone()),
            ReFree(r) => ReFree(r.clone()),
            ReStatic => ReStatic,
            ReVar(r) => ReVar(r.clone()),
            RePlaceholder(r) => RePlaceholder(r.clone()),
            ReErased => ReErased,
            ReError(r) => ReError(r.clone()),
        }
    }
}

// This is manually implemented because a derive would require `I: PartialEq`
impl<I: Interner> PartialEq for RegionKind<I> {
    #[inline]
    fn eq(&self, other: &RegionKind<I>) -> bool {
        regionkind_discriminant(self) == regionkind_discriminant(other)
            && match (self, other) {
                (ReEarlyBound(a_r), ReEarlyBound(b_r)) => a_r == b_r,
                (ReLateBound(a_d, a_r), ReLateBound(b_d, b_r)) => a_d == b_d && a_r == b_r,
                (ReFree(a_r), ReFree(b_r)) => a_r == b_r,
                (ReStatic, ReStatic) => true,
                (ReVar(a_r), ReVar(b_r)) => a_r == b_r,
                (RePlaceholder(a_r), RePlaceholder(b_r)) => a_r == b_r,
                (ReErased, ReErased) => true,
                (ReError(_), ReError(_)) => true,
                _ => {
                    debug_assert!(
                        false,
                        "This branch must be unreachable, maybe the match is missing an arm? self = {self:?}, other = {other:?}"
                    );
                    true
                }
            }
    }
}

// This is manually implemented because a derive would require `I: Eq`
impl<I: Interner> Eq for RegionKind<I> {}

// This is manually implemented because a derive would require `I: PartialOrd`
impl<I: Interner> PartialOrd for RegionKind<I> {
    #[inline]
    fn partial_cmp(&self, other: &RegionKind<I>) -> Option<Ordering> {
        Some(self.cmp(other))
    }
}

// This is manually implemented because a derive would require `I: Ord`
impl<I: Interner> Ord for RegionKind<I> {
    #[inline]
    fn cmp(&self, other: &RegionKind<I>) -> Ordering {
        regionkind_discriminant(self).cmp(&regionkind_discriminant(other)).then_with(|| {
            match (self, other) {
                (ReEarlyBound(a_r), ReEarlyBound(b_r)) => a_r.cmp(b_r),
                (ReLateBound(a_d, a_r), ReLateBound(b_d, b_r)) => {
                    a_d.cmp(b_d).then_with(|| a_r.cmp(b_r))
                }
                (ReFree(a_r), ReFree(b_r)) => a_r.cmp(b_r),
                (ReStatic, ReStatic) => Ordering::Equal,
                (ReVar(a_r), ReVar(b_r)) => a_r.cmp(b_r),
                (RePlaceholder(a_r), RePlaceholder(b_r)) => a_r.cmp(b_r),
                (ReErased, ReErased) => Ordering::Equal,
                _ => {
                    debug_assert!(false, "This branch must be unreachable, maybe the match is missing an arm? self = self = {self:?}, other = {other:?}");
                    Ordering::Equal
                }
            }
        })
    }
}

// This is manually implemented because a derive would require `I: Hash`
impl<I: Interner> hash::Hash for RegionKind<I> {
    fn hash<H: hash::Hasher>(&self, state: &mut H) -> () {
        regionkind_discriminant(self).hash(state);
        match self {
            ReEarlyBound(r) => r.hash(state),
            ReLateBound(d, r) => {
                d.hash(state);
                r.hash(state)
            }
            ReFree(r) => r.hash(state),
            ReStatic => (),
            ReVar(r) => r.hash(state),
            RePlaceholder(r) => r.hash(state),
            ReErased => (),
            ReError(_) => (),
        }
    }
}

// This is manually implemented because a derive would require `I: Debug`
impl<I: Interner> fmt::Debug for RegionKind<I> {
    fn fmt(&self, f: &mut fmt::Formatter<'_>) -> fmt::Result {
        match self {
            ReEarlyBound(data) => write!(f, "ReEarlyBound({data:?})"),

            ReLateBound(binder_id, bound_region) => {
                write!(f, "ReLateBound({binder_id:?}, {bound_region:?})")
            }

            ReFree(fr) => fr.fmt(f),

            ReStatic => f.write_str("ReStatic"),

            ReVar(vid) => vid.fmt(f),

            RePlaceholder(placeholder) => write!(f, "RePlaceholder({placeholder:?})"),

            ReErased => f.write_str("ReErased"),

            ReError(_) => f.write_str("ReError"),
        }
    }
}

// This is manually implemented because a derive would require `I: Encodable`
impl<I: Interner, E: TyEncoder> Encodable<E> for RegionKind<I>
where
    I::EarlyBoundRegion: Encodable<E>,
    I::BoundRegion: Encodable<E>,
    I::FreeRegion: Encodable<E>,
    I::RegionVid: Encodable<E>,
    I::PlaceholderRegion: Encodable<E>,
{
    fn encode(&self, e: &mut E) {
        let disc = regionkind_discriminant(self);
        match self {
            ReEarlyBound(a) => e.emit_enum_variant(disc, |e| {
                a.encode(e);
            }),
            ReLateBound(a, b) => e.emit_enum_variant(disc, |e| {
                a.encode(e);
                b.encode(e);
            }),
            ReFree(a) => e.emit_enum_variant(disc, |e| {
                a.encode(e);
            }),
            ReStatic => e.emit_enum_variant(disc, |_| {}),
            ReVar(a) => e.emit_enum_variant(disc, |e| {
                a.encode(e);
            }),
            RePlaceholder(a) => e.emit_enum_variant(disc, |e| {
                a.encode(e);
            }),
            ReErased => e.emit_enum_variant(disc, |_| {}),
            ReError(_) => e.emit_enum_variant(disc, |_| {}),
        }
    }
}

// This is manually implemented because a derive would require `I: Decodable`
impl<I: Interner, D: TyDecoder<I = I>> Decodable<D> for RegionKind<I>
where
    I::EarlyBoundRegion: Decodable<D>,
    I::BoundRegion: Decodable<D>,
    I::FreeRegion: Decodable<D>,
    I::RegionVid: Decodable<D>,
    I::PlaceholderRegion: Decodable<D>,
    I::ErrorGuaranteed: Decodable<D>,
{
    fn decode(d: &mut D) -> Self {
        match Decoder::read_usize(d) {
            0 => ReEarlyBound(Decodable::decode(d)),
            1 => ReLateBound(Decodable::decode(d), Decodable::decode(d)),
            2 => ReFree(Decodable::decode(d)),
            3 => ReStatic,
            4 => ReVar(Decodable::decode(d)),
            5 => RePlaceholder(Decodable::decode(d)),
            6 => ReErased,
            7 => ReError(Decodable::decode(d)),
            _ => panic!(
                "{}",
                format!(
                    "invalid enum variant tag while decoding `{}`, expected 0..{}",
                    "RegionKind", 8,
                )
            ),
        }
    }
}

// This is not a derived impl because a derive would require `I: HashStable`
impl<CTX: HashStableContext, I: Interner> HashStable<CTX> for RegionKind<I>
where
    I::EarlyBoundRegion: HashStable<CTX>,
    I::BoundRegion: HashStable<CTX>,
    I::FreeRegion: HashStable<CTX>,
    I::RegionVid: HashStable<CTX>,
    I::PlaceholderRegion: HashStable<CTX>,
{
    #[inline]
    fn hash_stable(
        &self,
        hcx: &mut CTX,
        hasher: &mut rustc_data_structures::stable_hasher::StableHasher,
    ) {
        std::mem::discriminant(self).hash_stable(hcx, hasher);
        match self {
            ReErased | ReStatic | ReError(_) => {
                // No variant fields to hash for these ...
            }
            ReLateBound(d, r) => {
                d.hash_stable(hcx, hasher);
                r.hash_stable(hcx, hasher);
            }
            ReEarlyBound(r) => {
                r.hash_stable(hcx, hasher);
            }
            ReFree(r) => {
                r.hash_stable(hcx, hasher);
            }
            RePlaceholder(r) => {
                r.hash_stable(hcx, hasher);
            }
            ReVar(_) => {
                panic!("region variables should not be hashed: {self:?}")
            }
        }
    }
}<|MERGE_RESOLUTION|>--- conflicted
+++ resolved
@@ -330,7 +330,6 @@
             (FnPtr(a_s), FnPtr(b_s)) => a_s == b_s,
             (Dynamic(a_p, a_r, a_repr), Dynamic(b_p, b_r, b_repr)) => {
                 a_p == b_p && a_r == b_r && a_repr == b_repr
-<<<<<<< HEAD
             }
             (Closure(a_d, a_s), Closure(b_d, b_s)) => a_d == b_d && a_s == b_s,
             (Generator(a_d, a_s, a_m), Generator(b_d, b_s, b_m)) => {
@@ -355,32 +354,6 @@
                 );
                 false
             }
-=======
-            }
-            (Closure(a_d, a_s), Closure(b_d, b_s)) => a_d == b_d && a_s == b_s,
-            (Generator(a_d, a_s, a_m), Generator(b_d, b_s, b_m)) => {
-                a_d == b_d && a_s == b_s && a_m == b_m
-            }
-            (GeneratorWitness(a_g), GeneratorWitness(b_g)) => a_g == b_g,
-            (&GeneratorWitnessMIR(ref a_d, ref a_s), &GeneratorWitnessMIR(ref b_d, ref b_s)) => {
-                a_d == b_d && a_s == b_s
-            }
-            (Tuple(a_t), Tuple(b_t)) => a_t == b_t,
-            (Alias(a_i, a_p), Alias(b_i, b_p)) => a_i == b_i && a_p == b_p,
-            (Param(a_p), Param(b_p)) => a_p == b_p,
-            (Bound(a_d, a_b), Bound(b_d, b_b)) => a_d == b_d && a_b == b_b,
-            (Placeholder(a_p), Placeholder(b_p)) => a_p == b_p,
-            (Infer(a_t), Infer(b_t)) => a_t == b_t,
-            (Error(a_e), Error(b_e)) => a_e == b_e,
-            (Bool, Bool) | (Char, Char) | (Str, Str) | (Never, Never) => true,
-            _ => {
-                debug_assert!(
-                    tykind_discriminant(self) != tykind_discriminant(other),
-                    "This branch must be unreachable, maybe the match is missing an arm? self = self = {self:?}, other = {other:?}"
-                );
-                false
-            }
->>>>>>> 90f642bb
         }
     }
 }
