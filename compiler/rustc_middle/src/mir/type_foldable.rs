--- conflicted
+++ resolved
@@ -54,29 +54,4 @@
     fn try_fold_with<F: FallibleTypeFolder<'tcx>>(self, _: &mut F) -> Result<Self, F::Error> {
         Ok(self)
     }
-<<<<<<< HEAD
-}
-
-impl<'tcx> TypeFoldable<'tcx> for ConstantKind<'tcx> {
-    #[inline(always)]
-    fn try_fold_with<F: FallibleTypeFolder<'tcx>>(self, folder: &mut F) -> Result<Self, F::Error> {
-        folder.try_fold_mir_const(self)
-    }
-}
-
-impl<'tcx> TypeSuperFoldable<'tcx> for ConstantKind<'tcx> {
-    fn try_super_fold_with<F: FallibleTypeFolder<'tcx>>(
-        self,
-        folder: &mut F,
-    ) -> Result<Self, F::Error> {
-        match self {
-            ConstantKind::Ty(c) => Ok(ConstantKind::Ty(c.try_fold_with(folder)?)),
-            ConstantKind::Val(v, t) => Ok(ConstantKind::Val(v, t.try_fold_with(folder)?)),
-            ConstantKind::Unevaluated(uv, t) => {
-                Ok(ConstantKind::Unevaluated(uv.try_fold_with(folder)?, t.try_fold_with(folder)?))
-            }
-        }
-    }
-=======
->>>>>>> b1ab3b73
 }