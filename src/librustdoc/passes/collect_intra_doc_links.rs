--- conflicted
+++ resolved
@@ -810,11 +810,7 @@
 ///
 /// These are common and we should just resolve to the trait in that case.
 fn is_derive_trait_collision<T>(ns: &PerNS<Result<Vec<(Res, T)>, ResolutionFailure<'_>>>) -> bool {
-<<<<<<< HEAD
-    if let (&Ok(ref type_ns), &Ok(ref macro_ns)) = (&ns.type_ns, &ns.macro_ns) {
-=======
     if let (Ok(type_ns), Ok(macro_ns)) = (&ns.type_ns, &ns.macro_ns) {
->>>>>>> bd991d99
         type_ns.iter().any(|(res, _)| matches!(res, Res::Def(DefKind::Trait, _)))
             && macro_ns
                 .iter()
