<<<<<<< HEAD
impl methods for ~[uint] {
    fn foo() -> int {1} //! NOTE candidate #1 is `methods::foo`
}

impl methods for ~[int] {
    fn foo() -> int {2} //! NOTE candidate #2 is `methods::foo`
}

fn main() {
    let x = ~[];
    x.foo(); //! ERROR multiple applicable methods in scope
=======
impl methods for [uint]/~ {
    fn foo() -> int {1} //~ NOTE candidate #1 is `methods::foo`
}

impl methods for [int]/~ {
    fn foo() -> int {2} //~ NOTE candidate #2 is `methods::foo`
}

fn main() {
    let x = []/~;
    x.foo(); //~ ERROR multiple applicable methods in scope
>>>>>>> 29eb788b
}<|MERGE_RESOLUTION|>--- conflicted
+++ resolved
@@ -1,26 +1,12 @@
-<<<<<<< HEAD
 impl methods for ~[uint] {
-    fn foo() -> int {1} //! NOTE candidate #1 is `methods::foo`
+    fn foo() -> int {1} //~ NOTE candidate #1 is `methods::foo`
 }
 
 impl methods for ~[int] {
-    fn foo() -> int {2} //! NOTE candidate #2 is `methods::foo`
+    fn foo() -> int {2} //~ NOTE candidate #2 is `methods::foo`
 }
 
 fn main() {
     let x = ~[];
-    x.foo(); //! ERROR multiple applicable methods in scope
-=======
-impl methods for [uint]/~ {
-    fn foo() -> int {1} //~ NOTE candidate #1 is `methods::foo`
-}
-
-impl methods for [int]/~ {
-    fn foo() -> int {2} //~ NOTE candidate #2 is `methods::foo`
-}
-
-fn main() {
-    let x = []/~;
     x.foo(); //~ ERROR multiple applicable methods in scope
->>>>>>> 29eb788b
 }