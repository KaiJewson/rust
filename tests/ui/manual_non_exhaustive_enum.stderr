--- conflicted
+++ resolved
@@ -22,9 +22,6 @@
    = note: `-D clippy::manual-non-exhaustive` implied by `-D warnings`
    = help: to override `-D warnings` add `#[allow(clippy::manual_non_exhaustive)]`
 
-<<<<<<< HEAD
-error: aborting due to 1 previous error
-=======
 error: this seems like a manual implementation of the non-exhaustive pattern
   --> $DIR/manual_non_exhaustive_enum.rs:30:1
    |
@@ -47,4 +44,3 @@
    |     ^
 
 error: aborting due to 2 previous errors
->>>>>>> d166fab5
