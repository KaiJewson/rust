--- conflicted
+++ resolved
@@ -1,9 +1,5 @@
 error: unneeded `return` statement with `?` operator
-<<<<<<< HEAD
-  --> $DIR/needless_return_with_question_mark.rs:28:5
-=======
   --> $DIR/needless_return_with_question_mark.rs:29:5
->>>>>>> d166fab5
    |
 LL |     return Err(())?;
    |     ^^^^^^^ help: remove it
@@ -11,9 +7,6 @@
    = note: `-D clippy::needless-return-with-question-mark` implied by `-D warnings`
    = help: to override `-D warnings` add `#[allow(clippy::needless_return_with_question_mark)]`
 
-<<<<<<< HEAD
-error: aborting due to 1 previous error
-=======
 error: unneeded `return` statement with `?` operator
   --> $DIR/needless_return_with_question_mark.rs:69:9
    |
@@ -21,4 +14,3 @@
    |         ^^^^^^^ help: remove it
 
 error: aborting due to 2 previous errors
->>>>>>> d166fab5
