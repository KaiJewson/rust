error: called `.get().unwrap()` on a slice. Using `[]` is more clear and more concise
<<<<<<< HEAD
  --> $DIR/unwrap_used.rs:40:17
   |
LL |         let _ = boxed_slice.get(1).unwrap();
   |                 ^^^^^^^^^^^^^^^^^^^^^^^^^^^ help: try this: `&boxed_slice[1]`
=======
  --> $DIR/unwrap_used.rs:38:17
   |
LL |         let _ = boxed_slice.get(1).unwrap();
   |                 ^^^^^^^^^^^^^^^^^^^^^^^^^^^ help: try: `&boxed_slice[1]`
>>>>>>> bafde543
   |
   = note: `-D clippy::get-unwrap` implied by `-D warnings`

error: used `unwrap()` on an `Option` value
<<<<<<< HEAD
  --> $DIR/unwrap_used.rs:40:17
=======
  --> $DIR/unwrap_used.rs:38:17
>>>>>>> bafde543
   |
LL |         let _ = boxed_slice.get(1).unwrap();
   |                 ^^^^^^^^^^^^^^^^^^^^^^^^^^^
   |
   = help: if you don't want to handle the `None` case gracefully, consider using `expect()` to provide a better panic message
   = note: `-D clippy::unwrap-used` implied by `-D warnings`

error: called `.get().unwrap()` on a slice. Using `[]` is more clear and more concise
<<<<<<< HEAD
  --> $DIR/unwrap_used.rs:41:17
=======
  --> $DIR/unwrap_used.rs:39:17
>>>>>>> bafde543
   |
LL |         let _ = some_slice.get(0).unwrap();
   |                 ^^^^^^^^^^^^^^^^^^^^^^^^^^ help: try: `&some_slice[0]`

error: used `unwrap()` on an `Option` value
<<<<<<< HEAD
  --> $DIR/unwrap_used.rs:41:17
=======
  --> $DIR/unwrap_used.rs:39:17
>>>>>>> bafde543
   |
LL |         let _ = some_slice.get(0).unwrap();
   |                 ^^^^^^^^^^^^^^^^^^^^^^^^^^
   |
   = help: if you don't want to handle the `None` case gracefully, consider using `expect()` to provide a better panic message

error: called `.get().unwrap()` on a Vec. Using `[]` is more clear and more concise
<<<<<<< HEAD
  --> $DIR/unwrap_used.rs:42:17
=======
  --> $DIR/unwrap_used.rs:40:17
>>>>>>> bafde543
   |
LL |         let _ = some_vec.get(0).unwrap();
   |                 ^^^^^^^^^^^^^^^^^^^^^^^^ help: try: `&some_vec[0]`

error: used `unwrap()` on an `Option` value
<<<<<<< HEAD
  --> $DIR/unwrap_used.rs:42:17
=======
  --> $DIR/unwrap_used.rs:40:17
>>>>>>> bafde543
   |
LL |         let _ = some_vec.get(0).unwrap();
   |                 ^^^^^^^^^^^^^^^^^^^^^^^^
   |
   = help: if you don't want to handle the `None` case gracefully, consider using `expect()` to provide a better panic message

error: called `.get().unwrap()` on a VecDeque. Using `[]` is more clear and more concise
<<<<<<< HEAD
  --> $DIR/unwrap_used.rs:43:17
=======
  --> $DIR/unwrap_used.rs:41:17
>>>>>>> bafde543
   |
LL |         let _ = some_vecdeque.get(0).unwrap();
   |                 ^^^^^^^^^^^^^^^^^^^^^^^^^^^^^ help: try: `&some_vecdeque[0]`

error: used `unwrap()` on an `Option` value
<<<<<<< HEAD
  --> $DIR/unwrap_used.rs:43:17
=======
  --> $DIR/unwrap_used.rs:41:17
>>>>>>> bafde543
   |
LL |         let _ = some_vecdeque.get(0).unwrap();
   |                 ^^^^^^^^^^^^^^^^^^^^^^^^^^^^^
   |
   = help: if you don't want to handle the `None` case gracefully, consider using `expect()` to provide a better panic message

error: called `.get().unwrap()` on a HashMap. Using `[]` is more clear and more concise
<<<<<<< HEAD
  --> $DIR/unwrap_used.rs:44:17
=======
  --> $DIR/unwrap_used.rs:42:17
>>>>>>> bafde543
   |
LL |         let _ = some_hashmap.get(&1).unwrap();
   |                 ^^^^^^^^^^^^^^^^^^^^^^^^^^^^^ help: try: `&some_hashmap[&1]`

error: used `unwrap()` on an `Option` value
<<<<<<< HEAD
  --> $DIR/unwrap_used.rs:44:17
=======
  --> $DIR/unwrap_used.rs:42:17
>>>>>>> bafde543
   |
LL |         let _ = some_hashmap.get(&1).unwrap();
   |                 ^^^^^^^^^^^^^^^^^^^^^^^^^^^^^
   |
   = help: if you don't want to handle the `None` case gracefully, consider using `expect()` to provide a better panic message

error: called `.get().unwrap()` on a BTreeMap. Using `[]` is more clear and more concise
<<<<<<< HEAD
  --> $DIR/unwrap_used.rs:45:17
=======
  --> $DIR/unwrap_used.rs:43:17
>>>>>>> bafde543
   |
LL |         let _ = some_btreemap.get(&1).unwrap();
   |                 ^^^^^^^^^^^^^^^^^^^^^^^^^^^^^^ help: try: `&some_btreemap[&1]`

error: used `unwrap()` on an `Option` value
<<<<<<< HEAD
  --> $DIR/unwrap_used.rs:45:17
=======
  --> $DIR/unwrap_used.rs:43:17
>>>>>>> bafde543
   |
LL |         let _ = some_btreemap.get(&1).unwrap();
   |                 ^^^^^^^^^^^^^^^^^^^^^^^^^^^^^^
   |
   = help: if you don't want to handle the `None` case gracefully, consider using `expect()` to provide a better panic message

error: called `.get().unwrap()` on a slice. Using `[]` is more clear and more concise
<<<<<<< HEAD
  --> $DIR/unwrap_used.rs:49:21
=======
  --> $DIR/unwrap_used.rs:47:21
>>>>>>> bafde543
   |
LL |         let _: u8 = *boxed_slice.get(1).unwrap();
   |                     ^^^^^^^^^^^^^^^^^^^^^^^^^^^^ help: try: `boxed_slice[1]`

error: used `unwrap()` on an `Option` value
<<<<<<< HEAD
  --> $DIR/unwrap_used.rs:49:22
=======
  --> $DIR/unwrap_used.rs:47:22
>>>>>>> bafde543
   |
LL |         let _: u8 = *boxed_slice.get(1).unwrap();
   |                      ^^^^^^^^^^^^^^^^^^^^^^^^^^^
   |
   = help: if you don't want to handle the `None` case gracefully, consider using `expect()` to provide a better panic message

error: called `.get_mut().unwrap()` on a slice. Using `[]` is more clear and more concise
<<<<<<< HEAD
  --> $DIR/unwrap_used.rs:54:9
=======
  --> $DIR/unwrap_used.rs:52:9
>>>>>>> bafde543
   |
LL |         *boxed_slice.get_mut(0).unwrap() = 1;
   |         ^^^^^^^^^^^^^^^^^^^^^^^^^^^^^^^^ help: try: `boxed_slice[0]`

error: used `unwrap()` on an `Option` value
<<<<<<< HEAD
  --> $DIR/unwrap_used.rs:54:10
=======
  --> $DIR/unwrap_used.rs:52:10
>>>>>>> bafde543
   |
LL |         *boxed_slice.get_mut(0).unwrap() = 1;
   |          ^^^^^^^^^^^^^^^^^^^^^^^^^^^^^^^
   |
   = help: if you don't want to handle the `None` case gracefully, consider using `expect()` to provide a better panic message

error: called `.get_mut().unwrap()` on a slice. Using `[]` is more clear and more concise
<<<<<<< HEAD
  --> $DIR/unwrap_used.rs:55:9
=======
  --> $DIR/unwrap_used.rs:53:9
>>>>>>> bafde543
   |
LL |         *some_slice.get_mut(0).unwrap() = 1;
   |         ^^^^^^^^^^^^^^^^^^^^^^^^^^^^^^^ help: try: `some_slice[0]`

error: used `unwrap()` on an `Option` value
<<<<<<< HEAD
  --> $DIR/unwrap_used.rs:55:10
=======
  --> $DIR/unwrap_used.rs:53:10
>>>>>>> bafde543
   |
LL |         *some_slice.get_mut(0).unwrap() = 1;
   |          ^^^^^^^^^^^^^^^^^^^^^^^^^^^^^^
   |
   = help: if you don't want to handle the `None` case gracefully, consider using `expect()` to provide a better panic message

error: called `.get_mut().unwrap()` on a Vec. Using `[]` is more clear and more concise
<<<<<<< HEAD
  --> $DIR/unwrap_used.rs:56:9
=======
  --> $DIR/unwrap_used.rs:54:9
>>>>>>> bafde543
   |
LL |         *some_vec.get_mut(0).unwrap() = 1;
   |         ^^^^^^^^^^^^^^^^^^^^^^^^^^^^^ help: try: `some_vec[0]`

error: used `unwrap()` on an `Option` value
<<<<<<< HEAD
  --> $DIR/unwrap_used.rs:56:10
=======
  --> $DIR/unwrap_used.rs:54:10
>>>>>>> bafde543
   |
LL |         *some_vec.get_mut(0).unwrap() = 1;
   |          ^^^^^^^^^^^^^^^^^^^^^^^^^^^^
   |
   = help: if you don't want to handle the `None` case gracefully, consider using `expect()` to provide a better panic message

error: called `.get_mut().unwrap()` on a VecDeque. Using `[]` is more clear and more concise
<<<<<<< HEAD
  --> $DIR/unwrap_used.rs:57:9
=======
  --> $DIR/unwrap_used.rs:55:9
>>>>>>> bafde543
   |
LL |         *some_vecdeque.get_mut(0).unwrap() = 1;
   |         ^^^^^^^^^^^^^^^^^^^^^^^^^^^^^^^^^^ help: try: `some_vecdeque[0]`

error: used `unwrap()` on an `Option` value
<<<<<<< HEAD
  --> $DIR/unwrap_used.rs:57:10
=======
  --> $DIR/unwrap_used.rs:55:10
>>>>>>> bafde543
   |
LL |         *some_vecdeque.get_mut(0).unwrap() = 1;
   |          ^^^^^^^^^^^^^^^^^^^^^^^^^^^^^^^^^
   |
   = help: if you don't want to handle the `None` case gracefully, consider using `expect()` to provide a better panic message

error: called `.get().unwrap()` on a Vec. Using `[]` is more clear and more concise
<<<<<<< HEAD
  --> $DIR/unwrap_used.rs:69:17
=======
  --> $DIR/unwrap_used.rs:67:17
>>>>>>> bafde543
   |
LL |         let _ = some_vec.get(0..1).unwrap().to_vec();
   |                 ^^^^^^^^^^^^^^^^^^^^^^^^^^^ help: try: `some_vec[0..1]`

error: used `unwrap()` on an `Option` value
<<<<<<< HEAD
  --> $DIR/unwrap_used.rs:69:17
=======
  --> $DIR/unwrap_used.rs:67:17
>>>>>>> bafde543
   |
LL |         let _ = some_vec.get(0..1).unwrap().to_vec();
   |                 ^^^^^^^^^^^^^^^^^^^^^^^^^^^
   |
   = help: if you don't want to handle the `None` case gracefully, consider using `expect()` to provide a better panic message

error: called `.get_mut().unwrap()` on a Vec. Using `[]` is more clear and more concise
<<<<<<< HEAD
  --> $DIR/unwrap_used.rs:70:17
=======
  --> $DIR/unwrap_used.rs:68:17
>>>>>>> bafde543
   |
LL |         let _ = some_vec.get_mut(0..1).unwrap().to_vec();
   |                 ^^^^^^^^^^^^^^^^^^^^^^^^^^^^^^^ help: try: `some_vec[0..1]`

error: used `unwrap()` on an `Option` value
<<<<<<< HEAD
  --> $DIR/unwrap_used.rs:70:17
=======
  --> $DIR/unwrap_used.rs:68:17
>>>>>>> bafde543
   |
LL |         let _ = some_vec.get_mut(0..1).unwrap().to_vec();
   |                 ^^^^^^^^^^^^^^^^^^^^^^^^^^^^^^^
   |
   = help: if you don't want to handle the `None` case gracefully, consider using `expect()` to provide a better panic message

error: called `.get().unwrap()` on a slice. Using `[]` is more clear and more concise
<<<<<<< HEAD
  --> $DIR/unwrap_used.rs:77:13
=======
  --> $DIR/unwrap_used.rs:75:13
>>>>>>> bafde543
   |
LL |     let _ = boxed_slice.get(1).unwrap();
   |             ^^^^^^^^^^^^^^^^^^^^^^^^^^^ help: try: `&boxed_slice[1]`

error: called `.get().unwrap()` on a slice. Using `[]` is more clear and more concise
<<<<<<< HEAD
  --> $DIR/unwrap_used.rs:95:17
=======
  --> $DIR/unwrap_used.rs:93:17
>>>>>>> bafde543
   |
LL |         let _ = Box::new([0]).get(1).unwrap();
   |                 ^^^^^^^^^^^^^^^^^^^^^^^^^^^^^ help: try: `&Box::new([0])[1]`

error: aborting due to 28 previous errors
<|MERGE_RESOLUTION|>--- conflicted
+++ resolved
@@ -1,24 +1,13 @@
 error: called `.get().unwrap()` on a slice. Using `[]` is more clear and more concise
-<<<<<<< HEAD
-  --> $DIR/unwrap_used.rs:40:17
-   |
-LL |         let _ = boxed_slice.get(1).unwrap();
-   |                 ^^^^^^^^^^^^^^^^^^^^^^^^^^^ help: try this: `&boxed_slice[1]`
-=======
   --> $DIR/unwrap_used.rs:38:17
    |
 LL |         let _ = boxed_slice.get(1).unwrap();
    |                 ^^^^^^^^^^^^^^^^^^^^^^^^^^^ help: try: `&boxed_slice[1]`
->>>>>>> bafde543
    |
    = note: `-D clippy::get-unwrap` implied by `-D warnings`
 
 error: used `unwrap()` on an `Option` value
-<<<<<<< HEAD
-  --> $DIR/unwrap_used.rs:40:17
-=======
   --> $DIR/unwrap_used.rs:38:17
->>>>>>> bafde543
    |
 LL |         let _ = boxed_slice.get(1).unwrap();
    |                 ^^^^^^^^^^^^^^^^^^^^^^^^^^^
@@ -27,21 +16,13 @@
    = note: `-D clippy::unwrap-used` implied by `-D warnings`
 
 error: called `.get().unwrap()` on a slice. Using `[]` is more clear and more concise
-<<<<<<< HEAD
-  --> $DIR/unwrap_used.rs:41:17
-=======
   --> $DIR/unwrap_used.rs:39:17
->>>>>>> bafde543
    |
 LL |         let _ = some_slice.get(0).unwrap();
    |                 ^^^^^^^^^^^^^^^^^^^^^^^^^^ help: try: `&some_slice[0]`
 
 error: used `unwrap()` on an `Option` value
-<<<<<<< HEAD
-  --> $DIR/unwrap_used.rs:41:17
-=======
   --> $DIR/unwrap_used.rs:39:17
->>>>>>> bafde543
    |
 LL |         let _ = some_slice.get(0).unwrap();
    |                 ^^^^^^^^^^^^^^^^^^^^^^^^^^
@@ -49,21 +30,13 @@
    = help: if you don't want to handle the `None` case gracefully, consider using `expect()` to provide a better panic message
 
 error: called `.get().unwrap()` on a Vec. Using `[]` is more clear and more concise
-<<<<<<< HEAD
-  --> $DIR/unwrap_used.rs:42:17
-=======
   --> $DIR/unwrap_used.rs:40:17
->>>>>>> bafde543
    |
 LL |         let _ = some_vec.get(0).unwrap();
    |                 ^^^^^^^^^^^^^^^^^^^^^^^^ help: try: `&some_vec[0]`
 
 error: used `unwrap()` on an `Option` value
-<<<<<<< HEAD
-  --> $DIR/unwrap_used.rs:42:17
-=======
   --> $DIR/unwrap_used.rs:40:17
->>>>>>> bafde543
    |
 LL |         let _ = some_vec.get(0).unwrap();
    |                 ^^^^^^^^^^^^^^^^^^^^^^^^
@@ -71,21 +44,13 @@
    = help: if you don't want to handle the `None` case gracefully, consider using `expect()` to provide a better panic message
 
 error: called `.get().unwrap()` on a VecDeque. Using `[]` is more clear and more concise
-<<<<<<< HEAD
-  --> $DIR/unwrap_used.rs:43:17
-=======
   --> $DIR/unwrap_used.rs:41:17
->>>>>>> bafde543
    |
 LL |         let _ = some_vecdeque.get(0).unwrap();
    |                 ^^^^^^^^^^^^^^^^^^^^^^^^^^^^^ help: try: `&some_vecdeque[0]`
 
 error: used `unwrap()` on an `Option` value
-<<<<<<< HEAD
-  --> $DIR/unwrap_used.rs:43:17
-=======
   --> $DIR/unwrap_used.rs:41:17
->>>>>>> bafde543
    |
 LL |         let _ = some_vecdeque.get(0).unwrap();
    |                 ^^^^^^^^^^^^^^^^^^^^^^^^^^^^^
@@ -93,21 +58,13 @@
    = help: if you don't want to handle the `None` case gracefully, consider using `expect()` to provide a better panic message
 
 error: called `.get().unwrap()` on a HashMap. Using `[]` is more clear and more concise
-<<<<<<< HEAD
-  --> $DIR/unwrap_used.rs:44:17
-=======
   --> $DIR/unwrap_used.rs:42:17
->>>>>>> bafde543
    |
 LL |         let _ = some_hashmap.get(&1).unwrap();
    |                 ^^^^^^^^^^^^^^^^^^^^^^^^^^^^^ help: try: `&some_hashmap[&1]`
 
 error: used `unwrap()` on an `Option` value
-<<<<<<< HEAD
-  --> $DIR/unwrap_used.rs:44:17
-=======
   --> $DIR/unwrap_used.rs:42:17
->>>>>>> bafde543
    |
 LL |         let _ = some_hashmap.get(&1).unwrap();
    |                 ^^^^^^^^^^^^^^^^^^^^^^^^^^^^^
@@ -115,21 +72,13 @@
    = help: if you don't want to handle the `None` case gracefully, consider using `expect()` to provide a better panic message
 
 error: called `.get().unwrap()` on a BTreeMap. Using `[]` is more clear and more concise
-<<<<<<< HEAD
-  --> $DIR/unwrap_used.rs:45:17
-=======
   --> $DIR/unwrap_used.rs:43:17
->>>>>>> bafde543
    |
 LL |         let _ = some_btreemap.get(&1).unwrap();
    |                 ^^^^^^^^^^^^^^^^^^^^^^^^^^^^^^ help: try: `&some_btreemap[&1]`
 
 error: used `unwrap()` on an `Option` value
-<<<<<<< HEAD
-  --> $DIR/unwrap_used.rs:45:17
-=======
   --> $DIR/unwrap_used.rs:43:17
->>>>>>> bafde543
    |
 LL |         let _ = some_btreemap.get(&1).unwrap();
    |                 ^^^^^^^^^^^^^^^^^^^^^^^^^^^^^^
@@ -137,21 +86,13 @@
    = help: if you don't want to handle the `None` case gracefully, consider using `expect()` to provide a better panic message
 
 error: called `.get().unwrap()` on a slice. Using `[]` is more clear and more concise
-<<<<<<< HEAD
-  --> $DIR/unwrap_used.rs:49:21
-=======
   --> $DIR/unwrap_used.rs:47:21
->>>>>>> bafde543
    |
 LL |         let _: u8 = *boxed_slice.get(1).unwrap();
    |                     ^^^^^^^^^^^^^^^^^^^^^^^^^^^^ help: try: `boxed_slice[1]`
 
 error: used `unwrap()` on an `Option` value
-<<<<<<< HEAD
-  --> $DIR/unwrap_used.rs:49:22
-=======
   --> $DIR/unwrap_used.rs:47:22
->>>>>>> bafde543
    |
 LL |         let _: u8 = *boxed_slice.get(1).unwrap();
    |                      ^^^^^^^^^^^^^^^^^^^^^^^^^^^
@@ -159,21 +100,13 @@
    = help: if you don't want to handle the `None` case gracefully, consider using `expect()` to provide a better panic message
 
 error: called `.get_mut().unwrap()` on a slice. Using `[]` is more clear and more concise
-<<<<<<< HEAD
-  --> $DIR/unwrap_used.rs:54:9
-=======
   --> $DIR/unwrap_used.rs:52:9
->>>>>>> bafde543
    |
 LL |         *boxed_slice.get_mut(0).unwrap() = 1;
    |         ^^^^^^^^^^^^^^^^^^^^^^^^^^^^^^^^ help: try: `boxed_slice[0]`
 
 error: used `unwrap()` on an `Option` value
-<<<<<<< HEAD
-  --> $DIR/unwrap_used.rs:54:10
-=======
   --> $DIR/unwrap_used.rs:52:10
->>>>>>> bafde543
    |
 LL |         *boxed_slice.get_mut(0).unwrap() = 1;
    |          ^^^^^^^^^^^^^^^^^^^^^^^^^^^^^^^
@@ -181,21 +114,13 @@
    = help: if you don't want to handle the `None` case gracefully, consider using `expect()` to provide a better panic message
 
 error: called `.get_mut().unwrap()` on a slice. Using `[]` is more clear and more concise
-<<<<<<< HEAD
-  --> $DIR/unwrap_used.rs:55:9
-=======
   --> $DIR/unwrap_used.rs:53:9
->>>>>>> bafde543
    |
 LL |         *some_slice.get_mut(0).unwrap() = 1;
    |         ^^^^^^^^^^^^^^^^^^^^^^^^^^^^^^^ help: try: `some_slice[0]`
 
 error: used `unwrap()` on an `Option` value
-<<<<<<< HEAD
-  --> $DIR/unwrap_used.rs:55:10
-=======
   --> $DIR/unwrap_used.rs:53:10
->>>>>>> bafde543
    |
 LL |         *some_slice.get_mut(0).unwrap() = 1;
    |          ^^^^^^^^^^^^^^^^^^^^^^^^^^^^^^
@@ -203,21 +128,13 @@
    = help: if you don't want to handle the `None` case gracefully, consider using `expect()` to provide a better panic message
 
 error: called `.get_mut().unwrap()` on a Vec. Using `[]` is more clear and more concise
-<<<<<<< HEAD
-  --> $DIR/unwrap_used.rs:56:9
-=======
   --> $DIR/unwrap_used.rs:54:9
->>>>>>> bafde543
    |
 LL |         *some_vec.get_mut(0).unwrap() = 1;
    |         ^^^^^^^^^^^^^^^^^^^^^^^^^^^^^ help: try: `some_vec[0]`
 
 error: used `unwrap()` on an `Option` value
-<<<<<<< HEAD
-  --> $DIR/unwrap_used.rs:56:10
-=======
   --> $DIR/unwrap_used.rs:54:10
->>>>>>> bafde543
    |
 LL |         *some_vec.get_mut(0).unwrap() = 1;
    |          ^^^^^^^^^^^^^^^^^^^^^^^^^^^^
@@ -225,21 +142,13 @@
    = help: if you don't want to handle the `None` case gracefully, consider using `expect()` to provide a better panic message
 
 error: called `.get_mut().unwrap()` on a VecDeque. Using `[]` is more clear and more concise
-<<<<<<< HEAD
-  --> $DIR/unwrap_used.rs:57:9
-=======
   --> $DIR/unwrap_used.rs:55:9
->>>>>>> bafde543
    |
 LL |         *some_vecdeque.get_mut(0).unwrap() = 1;
    |         ^^^^^^^^^^^^^^^^^^^^^^^^^^^^^^^^^^ help: try: `some_vecdeque[0]`
 
 error: used `unwrap()` on an `Option` value
-<<<<<<< HEAD
-  --> $DIR/unwrap_used.rs:57:10
-=======
   --> $DIR/unwrap_used.rs:55:10
->>>>>>> bafde543
    |
 LL |         *some_vecdeque.get_mut(0).unwrap() = 1;
    |          ^^^^^^^^^^^^^^^^^^^^^^^^^^^^^^^^^
@@ -247,21 +156,13 @@
    = help: if you don't want to handle the `None` case gracefully, consider using `expect()` to provide a better panic message
 
 error: called `.get().unwrap()` on a Vec. Using `[]` is more clear and more concise
-<<<<<<< HEAD
-  --> $DIR/unwrap_used.rs:69:17
-=======
   --> $DIR/unwrap_used.rs:67:17
->>>>>>> bafde543
    |
 LL |         let _ = some_vec.get(0..1).unwrap().to_vec();
    |                 ^^^^^^^^^^^^^^^^^^^^^^^^^^^ help: try: `some_vec[0..1]`
 
 error: used `unwrap()` on an `Option` value
-<<<<<<< HEAD
-  --> $DIR/unwrap_used.rs:69:17
-=======
   --> $DIR/unwrap_used.rs:67:17
->>>>>>> bafde543
    |
 LL |         let _ = some_vec.get(0..1).unwrap().to_vec();
    |                 ^^^^^^^^^^^^^^^^^^^^^^^^^^^
@@ -269,21 +170,13 @@
    = help: if you don't want to handle the `None` case gracefully, consider using `expect()` to provide a better panic message
 
 error: called `.get_mut().unwrap()` on a Vec. Using `[]` is more clear and more concise
-<<<<<<< HEAD
-  --> $DIR/unwrap_used.rs:70:17
-=======
   --> $DIR/unwrap_used.rs:68:17
->>>>>>> bafde543
    |
 LL |         let _ = some_vec.get_mut(0..1).unwrap().to_vec();
    |                 ^^^^^^^^^^^^^^^^^^^^^^^^^^^^^^^ help: try: `some_vec[0..1]`
 
 error: used `unwrap()` on an `Option` value
-<<<<<<< HEAD
-  --> $DIR/unwrap_used.rs:70:17
-=======
   --> $DIR/unwrap_used.rs:68:17
->>>>>>> bafde543
    |
 LL |         let _ = some_vec.get_mut(0..1).unwrap().to_vec();
    |                 ^^^^^^^^^^^^^^^^^^^^^^^^^^^^^^^
@@ -291,21 +184,13 @@
    = help: if you don't want to handle the `None` case gracefully, consider using `expect()` to provide a better panic message
 
 error: called `.get().unwrap()` on a slice. Using `[]` is more clear and more concise
-<<<<<<< HEAD
-  --> $DIR/unwrap_used.rs:77:13
-=======
   --> $DIR/unwrap_used.rs:75:13
->>>>>>> bafde543
    |
 LL |     let _ = boxed_slice.get(1).unwrap();
    |             ^^^^^^^^^^^^^^^^^^^^^^^^^^^ help: try: `&boxed_slice[1]`
 
 error: called `.get().unwrap()` on a slice. Using `[]` is more clear and more concise
-<<<<<<< HEAD
-  --> $DIR/unwrap_used.rs:95:17
-=======
   --> $DIR/unwrap_used.rs:93:17
->>>>>>> bafde543
    |
 LL |         let _ = Box::new([0]).get(1).unwrap();
    |                 ^^^^^^^^^^^^^^^^^^^^^^^^^^^^^ help: try: `&Box::new([0])[1]`
